////////////////////////////////////////////////////////////
//  main source file
//  implements main function
//
// general discloser: copy or share the file is forbidden
// Written : 25/04/2025
////////////////////////////////////////////////////////////

// system includes
#include <stdio.h>
#include <unistd.h>
#include <string.h>
#include <math.h>

// project includes
#include "hardwareAbstraction.h"
#include "xNetwork.h"
#include "xLog.h"
#include "xAssert.h"
#include "watchdog.h"
#include "networkServer.h"
#include "handleNetworkMessage.h"
#include "idCard.h"
#include "sensorManager.h"
#include "motorControl.h"
#include "xTimer.h"
#include "pilot.h"
#include "positionControl.h"

#include "map_engine.h"

static const uint8_t s_aCLogPath[] = "explo.log";
int start = 0;
// Définition des durées pour le code morse (en millisecondes)
#define UNIT_TIME 300
#define SHORT_SIGNAL (UNIT_TIME)
#define LONG_SIGNAL (UNIT_TIME * 3)
#define PAUSE_SIGNAL (UNIT_TIME)
#define PAUSE_LETTER (UNIT_TIME * 3)

// Fonction pour faire clignoter la LED avec une couleur pendant une durée
void blinkLed(mrpiz_led_rgb_color_t t_eColor, int t_iDurationMs)
{
    SetLedColor(t_eColor);
    usleep(t_iDurationMs * 1000);
    SetLedColor(MRPIZ_LED_OFF);
    usleep(PAUSE_SIGNAL * 1000);
}

// Fonction pour envoyer un SOS en morse avec différentes couleurs
void sendMorseSOS()
{
    // S: ... (3 courts en rouge)
    for (int i = 0; i < 3; i++)
    {
        blinkLed(MRPIZ_LED_RED, SHORT_SIGNAL);
    }

    // Pause entre lettres
    usleep((PAUSE_LETTER - PAUSE_SIGNAL) * 100);

    // O: --- (3 longs en vert)
    for (int i = 0; i < 3; i++)
    {
        blinkLed(MRPIZ_LED_GREEN, LONG_SIGNAL);
    }

    // Pause entre lettres
    usleep((PAUSE_LETTER - PAUSE_SIGNAL) * 100);

    // S: ... (3 courts en bleu)
    for (int i = 0; i < 3; i++)
    {
        blinkLed(MRPIZ_LED_BLUE, SHORT_SIGNAL);
    }

    // Pause finale
    usleep(PAUSE_LETTER * 100);
}

static void l_fWatchdogExpiryHandler(void)
{
    // X_LOG_TRACE("Watchdog expired");
    // X_ASSERT(false);
}

// Fonction de test des moteurs
void testMotors(void)
{
    static uint8_t test_phase = 0;
    static uint64_t last_phase_time = 0;
    uint64_t current_time = xTimerGetCurrentMs();

    // Changer de phase toutes les 3 secondes
    if (current_time - last_phase_time > 3000)
    {
        test_phase = (test_phase + 1) % 8; // 8 phases au total
        last_phase_time = current_time;

        // Arrêter les moteurs avant de changer de phase
        motor_control_stop();
        xTimerDelay(1000); // Attendre 1000ms pour stabilisation
    }

    // Différentes phases de test
    switch (test_phase)
    {
    case 0:                                // Moteur gauche en avant
        motor_control_set_left_speed(2.0); // 2 rad/s
        motor_control_set_right_speed(0.0);
        X_LOG_TRACE("Test phase 0: Left motor forward");
        break;

    case 1:                                 // Moteur gauche en arrière
        motor_control_set_left_speed(-2.0); // -2 rad/s
        motor_control_set_right_speed(0.0);
        X_LOG_TRACE("Test phase 1: Left motor backward");
        break;

    case 2:                                 // Moteur droit en avant
        motor_control_set_right_speed(2.0); // 2 rad/s
        motor_control_set_left_speed(0.0);
        X_LOG_TRACE("Test phase 2: Right motor forward");
        break;

    case 3:                                  // Moteur droit en arrière
        motor_control_set_right_speed(-2.0); // -2 rad/s
        motor_control_set_left_speed(0.0);
        X_LOG_TRACE("Test phase 3: Right motor backward");
        break;

    case 4: // Les deux moteurs en avant
        motor_control_set_left_speed(2.0);
        motor_control_set_right_speed(2.0);
        X_LOG_TRACE("Test phase 4: Both motors forward");
        break;

    case 5: // Les deux moteurs en arrière
        motor_control_set_left_speed(-2.0);
        motor_control_set_right_speed(-2.0);
        X_LOG_TRACE("Test phase 5: Both motors backward");
        break;

    case 6: // Rotation gauche (moteur gauche en arrière, droit en avant)
        motor_control_set_left_speed(-2.0);
        motor_control_set_right_speed(2.0);
        X_LOG_TRACE("Test phase 6: Left rotation");
        break;

    case 7: // Rotation droite (moteur gauche en avant, droit en arrière)
        motor_control_set_left_speed(2.0);
        motor_control_set_right_speed(-2.0);
        X_LOG_TRACE("Test phase 7: Right rotation");
        break;
    }

    // Afficher les vitesses actuelles

    X_LOG_TRACE("Current speeds - Left: %.2f rad/s, Right: %.2f rad/s",
                motor_control_get_left_speed(),
                motor_control_get_right_speed());
}

// Fonction de test du hardware abstraction layer
void testHardwareAbstraction(void)
{
    static uint8_t test_phase = 0;
    static uint64_t last_phase_time = 0;
    uint64_t current_time = xTimerGetCurrentMs();

    // Changer de phase toutes les 2 secondes
    if (current_time - last_phase_time > 2000)
    {
        test_phase = (test_phase + 1) % 6; // 6 phases de test
        last_phase_time = current_time;

        // Arrêter les moteurs avant de changer de phase
        SetMotorSpeed(0, 0);
        SetMotorSpeed(1, 0);
        xTimerDelay(500); // Attendre 500ms pour stabilisation
    }

    // Différentes phases de test
    switch (test_phase)
    {
    case 0: // Test des moteurs
        X_LOG_TRACE("=== Testing Motors ===");
        SetMotorSpeed(0, 50); // Moteur gauche à 50%
        SetMotorSpeed(1, 50); // Moteur droit à 50%

        // Lire les encodeurs
        uint16_t motor_ids[2] = {0, 1};
        if (GetMotorEncoderValues(motor_ids) == 0)
        {
            X_LOG_TRACE("Encoder values - Left: %d, Right: %d", motor_ids[0], motor_ids[1]);
        }
        break;

    case 1: // Test des capteurs
        X_LOG_TRACE("=== Testing Sensors ===");
        uint16_t sensor_values[HARDWARE_ABSTRACTION_MAX_SENSORS];
        if (GetSensorValues(sensor_values) == 0)
        {
            for (int i = 0; i < HARDWARE_ABSTRACTION_MAX_SENSORS; i++)
            {
                X_LOG_TRACE("Sensor %d value: %d", i, sensor_values[i]);
            }
        }
        break;

    case 2: // Test de la batterie
        X_LOG_TRACE("=== Testing Battery ===");
        int battery_level = GetBatteryLevel();
        float battery_voltage = GetBatteryVoltage();
        X_LOG_TRACE("Battery level: %d%%, Voltage: %.2fV", battery_level, battery_voltage);
        break;

    case 3: // Test des LEDs
        X_LOG_TRACE("=== Testing LEDs ===");
        SetLedColor(MRPIZ_LED_RED);
        X_LOG_TRACE("LED set to RED");
        break;

    case 4: // Test des LEDs (suite)
        X_LOG_TRACE("=== Testing LEDs (continued) ===");
        SetLedColor(MRPIZ_LED_GREEN);
        X_LOG_TRACE("LED set to GREEN");
        break;

    case 5: // Test des LEDs (fin)
        X_LOG_TRACE("=== Testing LEDs (final) ===");
        SetLedColor(MRPIZ_LED_BLUE);
        X_LOG_TRACE("LED set to BLUE");
        break;
    }
}

// Fonction de test du contrôle de position
void testPositionControl(void)
{
    static uint8_t test_phase = 0;
    static uint64_t last_phase_time = 0;
    static uint64_t last_position_update = 0;
    uint64_t current_time = xTimerGetCurrentMs();
    Position_t current_position;
    
    // Afficher la position toutes les 500ms
    if (current_time - last_position_update > 500) {
        if (position_control_get_position(&current_position) == 0) {
            X_LOG_TRACE("Robot position - X: %d mm, Y: %d mm, Angle: %.2f rad (%.1f°)",
                        current_position.x_mm,
                        current_position.y_mm,
                        current_position.angle_rad,
                        current_position.angle_rad * 180.0 / M_PI);
        }
        last_position_update = current_time;
    }
    
    // Changer de phase toutes les 5 secondes
    if (current_time - last_phase_time > 5000)
    {
        test_phase = (test_phase + 1) % 6; // 6 phases de test
        last_phase_time = current_time;

        // Arrêter le mouvement avant de changer de phase
        position_control_stop();
        xTimerDelay(1000); // Attendre 1000ms pour stabilisation
        
        // Afficher la position finale de la phase précédente
        if (position_control_get_position(&current_position) == 0) {
            X_LOG_TRACE("Phase %d completed - Final position: X: %d mm, Y: %d mm, Angle: %.2f rad (%.1f°)",
                        test_phase,
                        current_position.x_mm,
                        current_position.y_mm,
                        current_position.angle_rad,
                        current_position.angle_rad * 180.0 / M_PI);
        }
    }
<<<<<<< HEAD

    // Différentes phases de test
    switch (test_phase)
    {
    case 0: // Avancer de 500mm
        X_LOG_TRACE("Test phase 0: Advance 500mm");
        position_control_advance(500, 2.0); // 500mm à 2 rad/s
        break;

    case 1: // Rotation à gauche de π/2 radians (90 degrés)
        X_LOG_TRACE("Test phase 1: Rotate left π/2 rad (90°)");
        position_control_turn(M_PI / 2, 2.0); // π/2 rad à 2 rad/s
        break;

    case 2: // Avancer de 300mm
        X_LOG_TRACE("Test phase 2: Advance 300mm");
        position_control_advance(300, 2.0); // 300mm à 2 rad/s
        break;

    case 3: // Rotation à droite de π radians (180 degrés)
        X_LOG_TRACE("Test phase 3: Rotate right π rad (180°)");
        position_control_turn(-M_PI, 2.0); // -π rad à 2 rad/s
        break;

    case 4: // Avancer de 200mm
        X_LOG_TRACE("Test phase 4: Advance 200mm");
        position_control_advance(200, 2.0); // 200mm à 2 rad/s
        break;

    case 5: // Rotation à gauche de π/2 radians (90 degrés)
        X_LOG_TRACE("Test phase 5: Rotate left π/2 rad (90°)");
        position_control_turn(M_PI / 2, 2.0); // π/2 rad à 2 rad/s
        break;
    }
}
void testPilot(void)
{
    static bool command_sent = false;

    // // Afficher la position courante
    // Position pos = pilot_getPosition();
    // X_LOG_TRACE("Pilot position: x=%.1f mm, y=%.1f mm, theta=%.2f rad", pos.x, pos.y, pos.theta);

    // N'envoie la commande qu'une seule fois
    if (!command_sent)
    {
        X_LOG_TRACE("Pilot test: Advance 1000mm");
        pilot_advance(1000, 2.0); // 500mm à 2 rad/s
        command_sent = true;
=======
    if(start == 0)
    {
        //position_control_advance(100, 2.0);
        position_control_turn(-M_PI/2, 1.0);
        start = 1;
>>>>>>> 651e531e
    }
    
}

int main()
{
    int l_iReturn = 0;

    t_logCtx t_LogConfig;
    t_LogConfig.t_bLogToFile = false;
    t_LogConfig.t_bLogToConsole = true;
    memcpy(t_LogConfig.t_cLogPath, s_aCLogPath, sizeof(s_aCLogPath));

    // initiatlisation des logs
    l_iReturn = xLogInit(&t_LogConfig);
    X_ASSERT(l_iReturn == XOS_LOG_OK);

    // init hardware abstraction
    l_iReturn = hardwareAbstractionInit();
    X_ASSERT(l_iReturn == 0);
    X_LOG_TRACE("Hardware abstraction initialized successfully");

    // init watchdog
    l_iReturn = watchdog_init(300);
    X_ASSERT(l_iReturn == WATCHDOG_SUCCESS);
    watchdog_set_expiry_handler(l_fWatchdogExpiryHandler);

    // Initialisation du système de handlers de messages
    initMessageHandlerSystem();

    // init server
    l_iReturn = networkServerInit();
    X_ASSERT(l_iReturn == SERVER_OK);

    ServerConfig l_tServerConfig = networkServerCreateDefaultConfig();
    l_tServerConfig.t_usPort = 8080;
    l_tServerConfig.t_pcBindAddress = "127.0.0.1";
    l_tServerConfig.t_iMaxClients = 10;
    l_tServerConfig.t_iBacklog = 5;
    l_tServerConfig.t_bUseTimeout = false;
    l_tServerConfig.t_iReceiveTimeout = 0;

    l_iReturn = networkServerConfigure(&l_tServerConfig);
    X_ASSERT(l_iReturn == SERVER_OK);

    // Définir le gestionnaire de messages
    networkServerSetMessageHandler(handleNetworkMessage);

    // Configurer et initialiser la découverte UDP
    idCardNetworkInit();

    // init sensor manager
    l_iReturn = sensorManagerInit();
    X_ASSERT(l_iReturn == SENSOR_MANAGER_OK);

    // start monitoring
    l_iReturn = startMonitoring();
    X_ASSERT(l_iReturn == SENSOR_MANAGER_OK);

    // Initialisation du contrôle des moteurs
    l_iReturn = motor_control_init();
    X_ASSERT(l_iReturn == 0);
    X_LOG_TRACE("Motor control initialized");

    // Initialisation du contrôle de position
    l_iReturn = position_control_init();
    X_ASSERT(l_iReturn == 0);
    X_LOG_TRACE("Position control initialized");

    // Initialisation du pilotage
    l_iReturn = pilot_init(10, 0.03, 0.15); // Exemple: (max_speed, rayon_roue_m, entraxe_m)
    X_ASSERT(l_iReturn == 0);
    X_LOG_TRACE("Pilot initialized");

    // start server
    l_iReturn = networkServerStart();
    X_ASSERT(l_iReturn == SERVER_OK);
<<<<<<< HEAD

    // init map engine
    l_iReturn = map_engine_init();
    X_ASSERT(l_iReturn == MAP_ENGINE_OK);
=======
    
>>>>>>> 651e531e

    // main loop

    while (1)
    {
        // Test des moteurs
        // testMotors();

<<<<<<< HEAD
        // Envoyer le signal SOS en morse
        //sendMorseSOS();
        testPilot(); // <-- Active cette ligne pour tester le pilotage
        // xTimerDelay(100); // Ajoute un petit délai pour éviter de saturer le CPU
        //testPositionControl();
=======
        // Test en ligne droite
        testPositionControl();
          // 500mm à 2 rad/s

>>>>>>> 651e531e
        // Pour envoyer des mises à jour périodiques, on devra attendre d'avoir un client connecté
        // et utiliser serverSendMessage à ce moment-là.
    }

    // Ce code ne sera jamais atteint, mais pour être complet:
    hardwareAbstractionClose();
    motor_control_shutdown();
    position_control_shutdown();
    cleanupMessageHandlerSystem();
    idCardNetworkCleanup();
    networkServerStop();
    networkServerCleanup();

    return 0;
}<|MERGE_RESOLUTION|>--- conflicted
+++ resolved
@@ -276,41 +276,13 @@
                         current_position.angle_rad * 180.0 / M_PI);
         }
     }
-<<<<<<< HEAD
-
-    // Différentes phases de test
-    switch (test_phase)
-    {
-    case 0: // Avancer de 500mm
-        X_LOG_TRACE("Test phase 0: Advance 500mm");
-        position_control_advance(500, 2.0); // 500mm à 2 rad/s
-        break;
-
-    case 1: // Rotation à gauche de π/2 radians (90 degrés)
-        X_LOG_TRACE("Test phase 1: Rotate left π/2 rad (90°)");
-        position_control_turn(M_PI / 2, 2.0); // π/2 rad à 2 rad/s
-        break;
-
-    case 2: // Avancer de 300mm
-        X_LOG_TRACE("Test phase 2: Advance 300mm");
-        position_control_advance(300, 2.0); // 300mm à 2 rad/s
-        break;
-
-    case 3: // Rotation à droite de π radians (180 degrés)
-        X_LOG_TRACE("Test phase 3: Rotate right π rad (180°)");
-        position_control_turn(-M_PI, 2.0); // -π rad à 2 rad/s
-        break;
-
-    case 4: // Avancer de 200mm
-        X_LOG_TRACE("Test phase 4: Advance 200mm");
-        position_control_advance(200, 2.0); // 200mm à 2 rad/s
-        break;
-
-    case 5: // Rotation à gauche de π/2 radians (90 degrés)
-        X_LOG_TRACE("Test phase 5: Rotate left π/2 rad (90°)");
-        position_control_turn(M_PI / 2, 2.0); // π/2 rad à 2 rad/s
-        break;
-    }
+    if(start == 0)
+    {
+        //position_control_advance(100, 2.0);
+        position_control_turn(-M_PI/2, 1.0);
+        start = 1;
+    }
+    
 }
 void testPilot(void)
 {
@@ -326,15 +298,7 @@
         X_LOG_TRACE("Pilot test: Advance 1000mm");
         pilot_advance(1000, 2.0); // 500mm à 2 rad/s
         command_sent = true;
-=======
-    if(start == 0)
-    {
-        //position_control_advance(100, 2.0);
-        position_control_turn(-M_PI/2, 1.0);
-        start = 1;
->>>>>>> 651e531e
-    }
-    
+    }
 }
 
 int main()
@@ -410,14 +374,10 @@
     // start server
     l_iReturn = networkServerStart();
     X_ASSERT(l_iReturn == SERVER_OK);
-<<<<<<< HEAD
 
     // init map engine
     l_iReturn = map_engine_init();
     X_ASSERT(l_iReturn == MAP_ENGINE_OK);
-=======
-    
->>>>>>> 651e531e
 
     // main loop
 
@@ -426,18 +386,11 @@
         // Test des moteurs
         // testMotors();
 
-<<<<<<< HEAD
         // Envoyer le signal SOS en morse
         //sendMorseSOS();
         testPilot(); // <-- Active cette ligne pour tester le pilotage
         // xTimerDelay(100); // Ajoute un petit délai pour éviter de saturer le CPU
         //testPositionControl();
-=======
-        // Test en ligne droite
-        testPositionControl();
-          // 500mm à 2 rad/s
-
->>>>>>> 651e531e
         // Pour envoyer des mises à jour périodiques, on devra attendre d'avoir un client connecté
         // et utiliser serverSendMessage à ce moment-là.
     }
