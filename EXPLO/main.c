////////////////////////////////////////////////////////////
//  main source file
//  implements main function
//
// general discloser: copy or share the file is forbidden
// Written : 25/04/2025
////////////////////////////////////////////////////////////

// system includes
#include <math.h>
#include <stdio.h>
#include <string.h>
#include <unistd.h>

// project includes
#include "handleNetworkMessage.h"
#include "hardwareAbstraction.h"
#include "idCard.h"
#include "map_engine.h"
#include "motorControl.h"
#include "networkServer.h"
#include "pilot.h"
#include "positionControl.h"
#include "safetyController.h"
#include "sensorManager.h"
#include "supervisor.h"
#include "watchdog.h"
#include "xAssert.h"
#include "xLog.h"
#include "xNetwork.h"
#include "xTimer.h"

#include "ihm.h"
#include "map_engine.h"

// chemin des logs avec l'executable en chemin de l'executable
static const uint8_t s_aCLogPath[] = "explo.log";
int start = 0;
// Définition des durées pour le code morse (en millisecondes)
#define UNIT_TIME 300
#define SHORT_SIGNAL (UNIT_TIME)
#define LONG_SIGNAL (UNIT_TIME * 3)
#define PAUSE_SIGNAL (UNIT_TIME)
#define PAUSE_LETTER (UNIT_TIME * 3)

// Fonction pour faire clignoter la LED avec une couleur pendant une durée
void blinkLed(mrpiz_led_rgb_color_t t_eColor, int t_iDurationMs)
{
    SetLedColor(t_eColor);
    usleep(t_iDurationMs * 1000);
    SetLedColor(MRPIZ_LED_OFF);
    usleep(PAUSE_SIGNAL * 1000);
}

// Fonction pour envoyer un SOS en morse avec différentes couleurs
void sendMorseSOS()
{
    // S: ... (3 courts en rouge)
    for (int i = 0; i < 3; i++)
    {
        blinkLed(MRPIZ_LED_RED, SHORT_SIGNAL);
    }

    // Pause entre lettres
    usleep((PAUSE_LETTER - PAUSE_SIGNAL) * 100);

    // O: --- (3 longs en vert)
    for (int i = 0; i < 3; i++)
    {
        blinkLed(MRPIZ_LED_GREEN, LONG_SIGNAL);
    }

    // Pause entre lettres
    usleep((PAUSE_LETTER - PAUSE_SIGNAL) * 100);

    // S: ... (3 courts en bleu)
    for (int i = 0; i < 3; i++)
    {
        blinkLed(MRPIZ_LED_BLUE, SHORT_SIGNAL);
    }

    // Pause finale
    usleep(PAUSE_LETTER * 100);
}

static void l_fWatchdogExpiryHandler(void)
{
    // X_LOG_TRACE("Watchdog expired");
    // X_ASSERT(false);
}

<<<<<<< HEAD
// Fonction de test des moteurs
void testMotors(void)
{
    static uint8_t test_phase = 0;
    static uint64_t last_phase_time = 0;
    uint64_t current_time = xTimerGetCurrentMs();

    // Changer de phase toutes les 3 secondes
    if (current_time - last_phase_time > 3000)
    {
        test_phase = (test_phase + 1) % 8; // 8 phases au total
        last_phase_time = current_time;

        // Arrêter les moteurs avant de changer de phase
        motor_control_stop();
        xTimerDelay(1000); // Attendre 1000ms pour stabilisation
    }

    // Différentes phases de test
    switch (test_phase)
    {
        case 0:                                // Moteur gauche en avant
            motor_control_set_left_speed(2.0); // 2 rad/s
            motor_control_set_right_speed(0.0);
            X_LOG_TRACE("Test phase 0: Left motor forward");
            break;

        case 1:                                 // Moteur gauche en arrière
            motor_control_set_left_speed(-2.0); // -2 rad/s
            motor_control_set_right_speed(0.0);
            X_LOG_TRACE("Test phase 1: Left motor backward");
            break;

        case 2:                                 // Moteur droit en avant
            motor_control_set_right_speed(2.0); // 2 rad/s
            motor_control_set_left_speed(0.0);
            X_LOG_TRACE("Test phase 2: Right motor forward");
            break;

        case 3:                                  // Moteur droit en arrière
            motor_control_set_right_speed(-2.0); // -2 rad/s
            motor_control_set_left_speed(0.0);
            X_LOG_TRACE("Test phase 3: Right motor backward");
            break;

        case 4: // Les deux moteurs en avant
            motor_control_set_left_speed(2.0);
            motor_control_set_right_speed(2.0);
            X_LOG_TRACE("Test phase 4: Both motors forward");
            break;

        case 5: // Les deux moteurs en arrière
            motor_control_set_left_speed(-2.0);
            motor_control_set_right_speed(-2.0);
            X_LOG_TRACE("Test phase 5: Both motors backward");
            break;

        case 6: // Rotation gauche (moteur gauche en arrière, droit en avant)
            motor_control_set_left_speed(-2.0);
            motor_control_set_right_speed(2.0);
            X_LOG_TRACE("Test phase 6: Left rotation");
            break;

        case 7: // Rotation droite (moteur gauche en avant, droit en arrière)
            motor_control_set_left_speed(2.0);
            motor_control_set_right_speed(-2.0);
            X_LOG_TRACE("Test phase 7: Right rotation");
            break;
    }

    // Afficher les vitesses actuelles

    X_LOG_TRACE("Current speeds - Left: %.2f rad/s, Right: %.2f rad/s",
                motor_control_get_left_speed(),
                motor_control_get_right_speed());
}

// Fonction de test du hardware abstraction layer
/*
void testHardwareAbstraction(void)
{
    static uint8_t test_phase = 0;
    static uint64_t last_phase_time = 0;
    uint64_t current_time = xTimerGetCurrentMs();

    // Changer de phase toutes les 2 secondes
    if (current_time - last_phase_time > 2000)
    {
        test_phase = (test_phase + 1) % 6; // 6 phases de test
        last_phase_time = current_time;

        // Arrêter les moteurs avant de changer de phase
        SetMotorSpeed(0, 0);
        SetMotorSpeed(1, 0);
        xTimerDelay(500); // Attendre 500ms pour stabilisation
    }

    // Différentes phases de test
    switch (test_phase)
    {
    case 0: // Test des moteurs
        X_LOG_TRACE("=== Testing Motors ===");
        SetMotorSpeed(0, 50); // Moteur gauche à 50%
        SetMotorSpeed(1, 50); // Moteur droit à 50%

        // Lire les encodeurs
        uint16_t motor_ids[2] = {0, 1};
        if (GetMotorEncoderValues(motor_ids) == 0)
        {
            X_LOG_TRACE("Encoder values - Left: %d, Right: %d", motor_ids[0], motor_ids[1]);
        }
        break;

    case 1: // Test des capteurs
        X_LOG_TRACE("=== Testing Sensors ===");
        uint16_t sensor_values[HARDWARE_ABSTRACTION_MAX_SENSORS];
        if (GetSensorValues(sensor_values) == 0)
        {
            for (int i = 0; i < HARDWARE_ABSTRACTION_MAX_SENSORS; i++)
            {
                X_LOG_TRACE("Sensor %d value: %d", i, sensor_values[i]);
            }
        }
        break;

    case 2: // Test de la batterie
        X_LOG_TRACE("=== Testing Battery ===");
        int battery_level = GetBatteryLevel();
        float battery_voltage = GetBatteryVoltage();
        X_LOG_TRACE("Battery level: %d%%, Voltage: %.2fV", battery_level, battery_voltage);
        break;

    case 3: // Test des LEDs
        X_LOG_TRACE("=== Testing LEDs ===");
        SetLedColor(MRPIZ_LED_RED);
        X_LOG_TRACE("LED set to RED");
        break;

    case 4: // Test des LEDs (suite)
        X_LOG_TRACE("=== Testing LEDs (continued) ===");
        SetLedColor(MRPIZ_LED_GREEN);
        X_LOG_TRACE("LED set to GREEN");
        break;

    case 5: // Test des LEDs (fin)
        X_LOG_TRACE("=== Testing LEDs (final) ===");
        SetLedColor(MRPIZ_LED_BLUE);
        X_LOG_TRACE("LED set to BLUE");
        break;
    }
}
*/
// Fonction de test du contrôle de position
void testPositionControl(void)
{
    static uint8_t test_phase = 0;
    static uint64_t last_phase_time = 0;
    static uint64_t last_position_update = 0;
    uint64_t current_time = xTimerGetCurrentMs();
    Position_t current_position;

    // Afficher la position toutes les 500ms
    if (current_time - last_position_update > 500)
    {
        if (position_control_get_position(&current_position) == 0)
        {
            //TODO
        }
        last_position_update = current_time;
    }

    // Changer de phase toutes les 5 secondes
    if (current_time - last_phase_time > 5000)
    {
        test_phase = (test_phase + 1) % 6; // 6 phases de test
        last_phase_time = current_time;

        // Arrêter le mouvement avant de changer de phase
        //position_control_stop();
        xTimerDelay(1000); // Attendre 1000ms pour stabilisation

        // Afficher la position finale de la phase précédente
        if (position_control_get_position(&current_position) == 0)
        {
            X_LOG_TRACE("Phase %d completed - Final position: X: %d mm, Y: %d mm, Angle: %.2f rad (%.1f°)",
                        test_phase,
                        current_position.x_mm,
                        current_position.y_mm,
                        current_position.angle_rad,
                        current_position.angle_rad * 180.0 / M_PI);
        }
    }
    if (start == 0)
    {
        //position_control_advance(1000, 2.0);
        position_control_turn(-M_PI, 1.0);
        sleep(2);
        X_LOG_TRACE("STOP !");

        position_control_stop();
        
        while(!position_control_is_motion_finished());
        //X_LOG_TRACE("STOP DONE");
        position_control_turn(M_PI, 1.0);
        
        start = 1;
    }
}
void testPilot(void)
{
    static uint64_t phase_start_time = 0;
    static bool sequence_started = false;
    uint64_t now = xTimerGetCurrentMs();

    static uint8_t phase = 0;
    // Initialiser la séquence
    if (!sequence_started)
    {
        X_LOG_TRACE("Starting pilot test sequence");
        phase = 0;
        phase_start_time = now;
        sequence_started = true;
    }

    // Attendre que le mouvement précédent soit terminé
    if (phase > 0 && phase < 10)
    {
        if (!position_control_is_motion_finished())
        {
            return;
        }
        xTimerDelay(1000); // Pause d'une seconde entre les mouvements
    }

    switch (phase)
    {
        case 0: // Test 1: Avance simple
            X_LOG_TRACE("Test 1: Forward movement (500mm)");
            pilot_advance(500, 2.0);
            phase++;
            break;

        case 1: // Test 2: Rotation droite 90°
            X_LOG_TRACE("Test 2: Turn right 90 degrees");
            pilot_turn(M_PI / 2, 2.0, false);
            phase++;
            break;

        case 2: // Test 3: Avance
            X_LOG_TRACE("Test 3: Forward movement (300mm)");
            pilot_advance(300, 2.0);
            phase++;
            break;

        case 3: // Test 4: Rotation gauche 45°
            X_LOG_TRACE("Test 4: Turn left 45 degrees");
            pilot_turn(-M_PI / 4, 2.0, false);
            phase++;
            break;

        case 4: // Test 5: Avance
            X_LOG_TRACE("Test 5: Forward movement (400mm)");
            pilot_advance(400, 2.0);
            phase++;
            break;

        case 5: // Test 6: Rotation droite 135°
            X_LOG_TRACE("Test 6: Turn right 135 degrees");
            pilot_turn(3 * M_PI / 4, 2.0, false);
            phase++;
            break;

        case 6: // Test 7: Avance
            X_LOG_TRACE("Test 7: Forward movement (200mm)");
            pilot_advance(200, 2.0);
            phase++;
            break;

        case 7: // Test 8: Arrêt d'urgence
            X_LOG_TRACE("Test 8: Emergency stop");
            pilot_stop();
            X_LOG_TRACE("Waiting for 2 seconds before resuming...");
            //xTimerDelay(2000); // Attendre 2 secondes
            sleep(2); // Attendre 2 secondes
            phase++;
            break;

        case 8: // Test 9: Reprise du mouvement
            X_LOG_TRACE("Test 9: Resume movement (100mm)");
            pilot_advance(100, 1.0);
            phase++;
            break;

        case 9: // Test 10: Rotation finale
            X_LOG_TRACE("Test 10: Turn to original orientation");
            pilot_turn(-M_PI, 2.0, false);
            phase++;
            break;

        case 10: // Fin de la séquence
            if (position_control_is_motion_finished())
            {
                Position final_pos;
                if (pilot_getPosition(&final_pos) == PILOT_OK)
                {
                    X_LOG_TRACE("Final position - X: %d mm, Y: %d mm, Angle: %.2f rad",
                                final_pos.positionX,
                                final_pos.positionY,
                                final_pos.angle);
                }
                X_LOG_TRACE("Pilot test sequence completed");
                sequence_started = false; // Réinitialiser pour pouvoir recommencer
            }
            break;
    }
}

=======
>>>>>>> 008e6e25
int main()
{
    int l_iReturn = 0;

    // Configuration des logs - le chemin complet sera construit automatiquement
    t_logCtx t_LogConfig;
    t_LogConfig.t_bLogToFile = false;
    t_LogConfig.t_bLogToConsole = true;
    strncpy(t_LogConfig.t_cLogPath, (const char *)s_aCLogPath, sizeof(t_LogConfig.t_cLogPath) - 1);
    t_LogConfig.t_cLogPath[sizeof(t_LogConfig.t_cLogPath) - 1] = '\0';

    // initialisation des logs
    l_iReturn = xLogInit(&t_LogConfig);
    X_ASSERT(l_iReturn == XOS_LOG_OK);

    // init hardware abstraction
    l_iReturn = hardwareAbstractionInit();
    X_ASSERT(l_iReturn == 0);
    X_LOG_TRACE("Hardware abstraction initialized successfully");

    // init watchdog
    l_iReturn = watchdog_init(300);
    X_ASSERT(l_iReturn == WATCHDOG_SUCCESS);
    watchdog_set_expiry_handler(l_fWatchdogExpiryHandler);

    // Initialisation du système de handlers de messages
    initMessageHandlerSystem();

    // init server
    l_iReturn = networkServerInit();
    X_ASSERT(l_iReturn == SERVER_OK);

    ServerConfig l_tServerConfig = networkServerCreateDefaultConfig();
    l_tServerConfig.t_usPort = 8080;
    l_tServerConfig.t_pcBindAddress = "0.0.0.0";
    l_tServerConfig.t_iMaxClients = 10;
    l_tServerConfig.t_iBacklog = 5;
    l_tServerConfig.t_bUseTimeout = false;
    l_tServerConfig.t_iReceiveTimeout = 0;

    l_iReturn = networkServerConfigure(&l_tServerConfig);
    X_ASSERT(l_iReturn == SERVER_OK);

    // Définir le gestionnaire de messages
    networkServerSetMessageHandler(handleNetworkMessage);

    // Configurer et initialiser la découverte UDP
    idCardNetworkInit();

    // init sensor manager
    l_iReturn = sensorManagerInit();
    X_ASSERT(l_iReturn == SENSOR_MANAGER_OK);

    // start monitoring
    l_iReturn = startMonitoring();
    X_ASSERT(l_iReturn == SENSOR_MANAGER_OK);

    // Initialisation du contrôle des moteurs
    l_iReturn = motor_control_init();
    X_ASSERT(l_iReturn == 0);
    X_LOG_TRACE("Motor control initialized");

    // Initialisation du contrôle de position
    l_iReturn = position_control_init();
    X_ASSERT(l_iReturn == POSITION_OK);
    X_LOG_TRACE("Position control initialized");

    // Initialisation du pilotage
    l_iReturn = pilot_init(); // Exemple: (max_speed, rayon_roue_m, entraxe_m)
    X_ASSERT(l_iReturn == PILOT_OK);
    X_LOG_TRACE("Pilot initialized");

    // start server
    l_iReturn = networkServerStart();

    X_LOG_TRACE("Lireturn %x", l_iReturn);
    X_ASSERT(l_iReturn == SERVER_OK);

    // init map engine
    l_iReturn = map_engine_init();
    X_ASSERT(l_iReturn == MAP_ENGINE_OK);

    // init supervisor
    l_iReturn = supervisor_init();
    X_ASSERT(l_iReturn == SUPERVISOR_OK);
    X_LOG_TRACE("Supervisor initialized");

    safetyControllerInit();

    // init exploration manager
    explorationManager_start();
    X_LOG_TRACE("Exploration manager initialized");

    while (1)
    {
<<<<<<< HEAD
        // Test des moteurs
        // testMotors();

        // Envoyer le signal SOS en morse
        // sendMorseSOS();
        // xTimerDelay(100); // Ajoute un petit délai pour éviter de saturer le CPU
        // testPositionControl();
        // testPositionControl();
        // Pour envoyer des mises à jour périodiques, on devra attendre d'avoir un client connecté
        // et utiliser serverSendMessage à ce moment-là.
=======
        sleep(1);
>>>>>>> 008e6e25
    }

    // Ce code ne sera jamais atteint, mais pour être complet:
    hardwareAbstractionClose();
    motor_control_shutdown();
    position_control_shutdown();
    cleanupMessageHandlerSystem();
    idCardNetworkCleanup();
    networkServerStop();
    networkServerCleanup();

    return 0;
}<|MERGE_RESOLUTION|>--- conflicted
+++ resolved
@@ -89,326 +89,6 @@
     // X_ASSERT(false);
 }
 
-<<<<<<< HEAD
-// Fonction de test des moteurs
-void testMotors(void)
-{
-    static uint8_t test_phase = 0;
-    static uint64_t last_phase_time = 0;
-    uint64_t current_time = xTimerGetCurrentMs();
-
-    // Changer de phase toutes les 3 secondes
-    if (current_time - last_phase_time > 3000)
-    {
-        test_phase = (test_phase + 1) % 8; // 8 phases au total
-        last_phase_time = current_time;
-
-        // Arrêter les moteurs avant de changer de phase
-        motor_control_stop();
-        xTimerDelay(1000); // Attendre 1000ms pour stabilisation
-    }
-
-    // Différentes phases de test
-    switch (test_phase)
-    {
-        case 0:                                // Moteur gauche en avant
-            motor_control_set_left_speed(2.0); // 2 rad/s
-            motor_control_set_right_speed(0.0);
-            X_LOG_TRACE("Test phase 0: Left motor forward");
-            break;
-
-        case 1:                                 // Moteur gauche en arrière
-            motor_control_set_left_speed(-2.0); // -2 rad/s
-            motor_control_set_right_speed(0.0);
-            X_LOG_TRACE("Test phase 1: Left motor backward");
-            break;
-
-        case 2:                                 // Moteur droit en avant
-            motor_control_set_right_speed(2.0); // 2 rad/s
-            motor_control_set_left_speed(0.0);
-            X_LOG_TRACE("Test phase 2: Right motor forward");
-            break;
-
-        case 3:                                  // Moteur droit en arrière
-            motor_control_set_right_speed(-2.0); // -2 rad/s
-            motor_control_set_left_speed(0.0);
-            X_LOG_TRACE("Test phase 3: Right motor backward");
-            break;
-
-        case 4: // Les deux moteurs en avant
-            motor_control_set_left_speed(2.0);
-            motor_control_set_right_speed(2.0);
-            X_LOG_TRACE("Test phase 4: Both motors forward");
-            break;
-
-        case 5: // Les deux moteurs en arrière
-            motor_control_set_left_speed(-2.0);
-            motor_control_set_right_speed(-2.0);
-            X_LOG_TRACE("Test phase 5: Both motors backward");
-            break;
-
-        case 6: // Rotation gauche (moteur gauche en arrière, droit en avant)
-            motor_control_set_left_speed(-2.0);
-            motor_control_set_right_speed(2.0);
-            X_LOG_TRACE("Test phase 6: Left rotation");
-            break;
-
-        case 7: // Rotation droite (moteur gauche en avant, droit en arrière)
-            motor_control_set_left_speed(2.0);
-            motor_control_set_right_speed(-2.0);
-            X_LOG_TRACE("Test phase 7: Right rotation");
-            break;
-    }
-
-    // Afficher les vitesses actuelles
-
-    X_LOG_TRACE("Current speeds - Left: %.2f rad/s, Right: %.2f rad/s",
-                motor_control_get_left_speed(),
-                motor_control_get_right_speed());
-}
-
-// Fonction de test du hardware abstraction layer
-/*
-void testHardwareAbstraction(void)
-{
-    static uint8_t test_phase = 0;
-    static uint64_t last_phase_time = 0;
-    uint64_t current_time = xTimerGetCurrentMs();
-
-    // Changer de phase toutes les 2 secondes
-    if (current_time - last_phase_time > 2000)
-    {
-        test_phase = (test_phase + 1) % 6; // 6 phases de test
-        last_phase_time = current_time;
-
-        // Arrêter les moteurs avant de changer de phase
-        SetMotorSpeed(0, 0);
-        SetMotorSpeed(1, 0);
-        xTimerDelay(500); // Attendre 500ms pour stabilisation
-    }
-
-    // Différentes phases de test
-    switch (test_phase)
-    {
-    case 0: // Test des moteurs
-        X_LOG_TRACE("=== Testing Motors ===");
-        SetMotorSpeed(0, 50); // Moteur gauche à 50%
-        SetMotorSpeed(1, 50); // Moteur droit à 50%
-
-        // Lire les encodeurs
-        uint16_t motor_ids[2] = {0, 1};
-        if (GetMotorEncoderValues(motor_ids) == 0)
-        {
-            X_LOG_TRACE("Encoder values - Left: %d, Right: %d", motor_ids[0], motor_ids[1]);
-        }
-        break;
-
-    case 1: // Test des capteurs
-        X_LOG_TRACE("=== Testing Sensors ===");
-        uint16_t sensor_values[HARDWARE_ABSTRACTION_MAX_SENSORS];
-        if (GetSensorValues(sensor_values) == 0)
-        {
-            for (int i = 0; i < HARDWARE_ABSTRACTION_MAX_SENSORS; i++)
-            {
-                X_LOG_TRACE("Sensor %d value: %d", i, sensor_values[i]);
-            }
-        }
-        break;
-
-    case 2: // Test de la batterie
-        X_LOG_TRACE("=== Testing Battery ===");
-        int battery_level = GetBatteryLevel();
-        float battery_voltage = GetBatteryVoltage();
-        X_LOG_TRACE("Battery level: %d%%, Voltage: %.2fV", battery_level, battery_voltage);
-        break;
-
-    case 3: // Test des LEDs
-        X_LOG_TRACE("=== Testing LEDs ===");
-        SetLedColor(MRPIZ_LED_RED);
-        X_LOG_TRACE("LED set to RED");
-        break;
-
-    case 4: // Test des LEDs (suite)
-        X_LOG_TRACE("=== Testing LEDs (continued) ===");
-        SetLedColor(MRPIZ_LED_GREEN);
-        X_LOG_TRACE("LED set to GREEN");
-        break;
-
-    case 5: // Test des LEDs (fin)
-        X_LOG_TRACE("=== Testing LEDs (final) ===");
-        SetLedColor(MRPIZ_LED_BLUE);
-        X_LOG_TRACE("LED set to BLUE");
-        break;
-    }
-}
-*/
-// Fonction de test du contrôle de position
-void testPositionControl(void)
-{
-    static uint8_t test_phase = 0;
-    static uint64_t last_phase_time = 0;
-    static uint64_t last_position_update = 0;
-    uint64_t current_time = xTimerGetCurrentMs();
-    Position_t current_position;
-
-    // Afficher la position toutes les 500ms
-    if (current_time - last_position_update > 500)
-    {
-        if (position_control_get_position(&current_position) == 0)
-        {
-            //TODO
-        }
-        last_position_update = current_time;
-    }
-
-    // Changer de phase toutes les 5 secondes
-    if (current_time - last_phase_time > 5000)
-    {
-        test_phase = (test_phase + 1) % 6; // 6 phases de test
-        last_phase_time = current_time;
-
-        // Arrêter le mouvement avant de changer de phase
-        //position_control_stop();
-        xTimerDelay(1000); // Attendre 1000ms pour stabilisation
-
-        // Afficher la position finale de la phase précédente
-        if (position_control_get_position(&current_position) == 0)
-        {
-            X_LOG_TRACE("Phase %d completed - Final position: X: %d mm, Y: %d mm, Angle: %.2f rad (%.1f°)",
-                        test_phase,
-                        current_position.x_mm,
-                        current_position.y_mm,
-                        current_position.angle_rad,
-                        current_position.angle_rad * 180.0 / M_PI);
-        }
-    }
-    if (start == 0)
-    {
-        //position_control_advance(1000, 2.0);
-        position_control_turn(-M_PI, 1.0);
-        sleep(2);
-        X_LOG_TRACE("STOP !");
-
-        position_control_stop();
-        
-        while(!position_control_is_motion_finished());
-        //X_LOG_TRACE("STOP DONE");
-        position_control_turn(M_PI, 1.0);
-        
-        start = 1;
-    }
-}
-void testPilot(void)
-{
-    static uint64_t phase_start_time = 0;
-    static bool sequence_started = false;
-    uint64_t now = xTimerGetCurrentMs();
-
-    static uint8_t phase = 0;
-    // Initialiser la séquence
-    if (!sequence_started)
-    {
-        X_LOG_TRACE("Starting pilot test sequence");
-        phase = 0;
-        phase_start_time = now;
-        sequence_started = true;
-    }
-
-    // Attendre que le mouvement précédent soit terminé
-    if (phase > 0 && phase < 10)
-    {
-        if (!position_control_is_motion_finished())
-        {
-            return;
-        }
-        xTimerDelay(1000); // Pause d'une seconde entre les mouvements
-    }
-
-    switch (phase)
-    {
-        case 0: // Test 1: Avance simple
-            X_LOG_TRACE("Test 1: Forward movement (500mm)");
-            pilot_advance(500, 2.0);
-            phase++;
-            break;
-
-        case 1: // Test 2: Rotation droite 90°
-            X_LOG_TRACE("Test 2: Turn right 90 degrees");
-            pilot_turn(M_PI / 2, 2.0, false);
-            phase++;
-            break;
-
-        case 2: // Test 3: Avance
-            X_LOG_TRACE("Test 3: Forward movement (300mm)");
-            pilot_advance(300, 2.0);
-            phase++;
-            break;
-
-        case 3: // Test 4: Rotation gauche 45°
-            X_LOG_TRACE("Test 4: Turn left 45 degrees");
-            pilot_turn(-M_PI / 4, 2.0, false);
-            phase++;
-            break;
-
-        case 4: // Test 5: Avance
-            X_LOG_TRACE("Test 5: Forward movement (400mm)");
-            pilot_advance(400, 2.0);
-            phase++;
-            break;
-
-        case 5: // Test 6: Rotation droite 135°
-            X_LOG_TRACE("Test 6: Turn right 135 degrees");
-            pilot_turn(3 * M_PI / 4, 2.0, false);
-            phase++;
-            break;
-
-        case 6: // Test 7: Avance
-            X_LOG_TRACE("Test 7: Forward movement (200mm)");
-            pilot_advance(200, 2.0);
-            phase++;
-            break;
-
-        case 7: // Test 8: Arrêt d'urgence
-            X_LOG_TRACE("Test 8: Emergency stop");
-            pilot_stop();
-            X_LOG_TRACE("Waiting for 2 seconds before resuming...");
-            //xTimerDelay(2000); // Attendre 2 secondes
-            sleep(2); // Attendre 2 secondes
-            phase++;
-            break;
-
-        case 8: // Test 9: Reprise du mouvement
-            X_LOG_TRACE("Test 9: Resume movement (100mm)");
-            pilot_advance(100, 1.0);
-            phase++;
-            break;
-
-        case 9: // Test 10: Rotation finale
-            X_LOG_TRACE("Test 10: Turn to original orientation");
-            pilot_turn(-M_PI, 2.0, false);
-            phase++;
-            break;
-
-        case 10: // Fin de la séquence
-            if (position_control_is_motion_finished())
-            {
-                Position final_pos;
-                if (pilot_getPosition(&final_pos) == PILOT_OK)
-                {
-                    X_LOG_TRACE("Final position - X: %d mm, Y: %d mm, Angle: %.2f rad",
-                                final_pos.positionX,
-                                final_pos.positionY,
-                                final_pos.angle);
-                }
-                X_LOG_TRACE("Pilot test sequence completed");
-                sequence_started = false; // Réinitialiser pour pouvoir recommencer
-            }
-            break;
-    }
-}
-
-=======
->>>>>>> 008e6e25
 int main()
 {
     int l_iReturn = 0;
@@ -504,20 +184,7 @@
 
     while (1)
     {
-<<<<<<< HEAD
-        // Test des moteurs
-        // testMotors();
-
-        // Envoyer le signal SOS en morse
-        // sendMorseSOS();
-        // xTimerDelay(100); // Ajoute un petit délai pour éviter de saturer le CPU
-        // testPositionControl();
-        // testPositionControl();
-        // Pour envoyer des mises à jour périodiques, on devra attendre d'avoir un client connecté
-        // et utiliser serverSendMessage à ce moment-là.
-=======
         sleep(1);
->>>>>>> 008e6e25
     }
 
     // Ce code ne sera jamais atteint, mais pour être complet:
