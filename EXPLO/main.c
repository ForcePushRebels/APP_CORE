--- conflicted
+++ resolved
@@ -30,12 +30,9 @@
 #include "xNetwork.h"
 #include "xTimer.h"
 
-<<<<<<< HEAD
-=======
 #include "ihm.h"
 #include "map_engine.h"
 
->>>>>>> 228c023d
 // chemin des logs avec l'executable en chemin de l'executable
 static const uint8_t s_aCLogPath[] = "explo.log";
 int start = 0;
@@ -307,7 +304,6 @@
     static bool sequence_started = false;
     uint64_t now = xTimerGetCurrentMs();
 
-<<<<<<< HEAD
     // Initialiser la séquence
     if (!sequence_started)
     {
@@ -325,83 +321,6 @@
             return;
         }
         xTimerDelay(1000); // Pause d'une seconde entre les mouvements
-=======
-    enum state
-    {
-        STATE_PREWAIT,
-        STATE_WAIT,
-
-        STATE_ADVANCE,
-        STATE_TURN,
-        STATE_ADVANCE2,
-        STATE_TURN2,
-        STATE_ADVANCE3,
-
-        STATE_END
-    };
-
-    static enum state state = STATE_ADVANCE;
-    static enum state next_state = STATE_ADVANCE;
-
-    // X_LOG_TRACE("Pilot test: State %d", state);
-    switch (state)
-    {
-
-        case STATE_WAIT:
-            if (position_control_is_motion_finished())
-            {
-                X_LOG_TRACE("Pilot test: Wait finished");
-                state = next_state;
-            }
-            break;
-
-        case STATE_ADVANCE:
-            X_LOG_TRACE("Pilot test: Advance 1000mm");
-            pilot_advance(100, 200);
-            state = STATE_WAIT;
-            next_state = STATE_TURN;
-            usleep(100000);
-            break;
-
-        case STATE_TURN:
-            X_LOG_TRACE("Pilot test: Turn 90° left");
-            pilot_turn(M_PI / 2, 200, true); // Tourner de 90° à gauche (relatif)
-            state = STATE_WAIT;
-            next_state = STATE_ADVANCE2;
-            usleep(100000);
-            break;
-
-        case STATE_ADVANCE2:
-            X_LOG_TRACE("Pilot test: Advance 1000mm");
-            pilot_advance(100, 200);
-            state = STATE_WAIT;
-            next_state = STATE_TURN2;
-            usleep(100000);
-            break;
-
-        case STATE_TURN2:
-            X_LOG_TRACE("Pilot test: Turn 90° right");
-            pilot_turn(-M_PI / 2, 200, true); // Tourner de 90° à droite (relatif)
-            state = STATE_WAIT;
-            next_state = STATE_ADVANCE3;
-            usleep(100000);
-            break;
-
-        case STATE_ADVANCE3:
-            X_LOG_TRACE("Pilot test: Advance 1000mm");
-            pilot_advance(600, 300);
-            state = STATE_END;
-            usleep(100000);
-
-            break;
-
-        case STATE_END:
-            // X_LOG_TRACE("Pilot test: End");
-            break;
-        default:
-            X_LOG_TRACE("Pilot test: Unknown state");
-            break;
->>>>>>> 228c023d
     }
 
     switch (phase)
@@ -463,7 +382,6 @@
             phase++;
             break;
 
-<<<<<<< HEAD
         case 9: // Test 10: Rotation finale
             X_LOG_TRACE("Test 10: Turn to original orientation");
             pilot_turn(-M_PI, 2.0, false);
@@ -486,11 +404,6 @@
             }
             break;
     }
-=======
-void test_setMovementHandler(clientCtx *p_ptClient, const network_message_t *p_ptMessage)
-{
-    X_LOG_TRACE("Received set movement id: %d", p_ptMessage->t_ptucPayload[0]);
->>>>>>> 228c023d
 }
 
 int main()
@@ -575,35 +488,22 @@
     l_iReturn = map_engine_init();
     X_ASSERT(l_iReturn == MAP_ENGINE_OK);
 
-<<<<<<< HEAD
     // init supervisor
     l_iReturn = supervisor_init();
     X_ASSERT(l_iReturn == SUPERVISOR_OK);
     X_LOG_TRACE("Supervisor initialized");
 
     safetyControllerInit();
-=======
-    // init ihm
-    l_iReturn = ihm_init();
-    X_ASSERT(l_iReturn == IHM_OK);
-    X_LOG_TRACE("IHM initialized");
-
-    // main loop
-
-    testNetworkCommunication();
-
-    registerMessageHandler(ID_SET_MOVEMENT, test_setMovementHandler);
->>>>>>> 228c023d
 
     while (1)
     {
-        testPilot(); // <-- Active cette ligne pour tester le pilotage
         // Test des moteurs
         // testMotors();
 
         // Envoyer le signal SOS en morse
         // sendMorseSOS();
         // xTimerDelay(100); // Ajoute un petit délai pour éviter de saturer le CPU
+        // testPositionControl();
         // testPositionControl();
         // Pour envoyer des mises à jour périodiques, on devra attendre d'avoir un client connecté
         // et utiliser serverSendMessage à ce moment-là.
