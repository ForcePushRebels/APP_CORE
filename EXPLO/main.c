--- conflicted
+++ resolved
@@ -89,316 +89,6 @@
     // X_ASSERT(false);
 }
 
-<<<<<<< HEAD
-// Fonction de test des moteurs
-void testMotors(void)
-{
-    static uint8_t test_phase = 0;
-    static uint64_t last_phase_time = 0;
-    uint64_t current_time = xTimerGetCurrentMs();
-
-    // Changer de phase toutes les 3 secondes
-    if (current_time - last_phase_time > 3000)
-    {
-        test_phase = (test_phase + 1) % 8; // 8 phases au total
-        last_phase_time = current_time;
-
-        // Arrêter les moteurs avant de changer de phase
-        motor_control_stop();
-        xTimerDelay(1000); // Attendre 1000ms pour stabilisation
-    }
-
-    // Différentes phases de test
-    switch (test_phase)
-    {
-        case 0:                                // Moteur gauche en avant
-            motor_control_set_left_speed(2.0); // 2 rad/s
-            motor_control_set_right_speed(0.0);
-            X_LOG_TRACE("Test phase 0: Left motor forward");
-            break;
-
-        case 1:                                 // Moteur gauche en arrière
-            motor_control_set_left_speed(-2.0); // -2 rad/s
-            motor_control_set_right_speed(0.0);
-            X_LOG_TRACE("Test phase 1: Left motor backward");
-            break;
-
-        case 2:                                 // Moteur droit en avant
-            motor_control_set_right_speed(2.0); // 2 rad/s
-            motor_control_set_left_speed(0.0);
-            X_LOG_TRACE("Test phase 2: Right motor forward");
-            break;
-
-        case 3:                                  // Moteur droit en arrière
-            motor_control_set_right_speed(-2.0); // -2 rad/s
-            motor_control_set_left_speed(0.0);
-            X_LOG_TRACE("Test phase 3: Right motor backward");
-            break;
-
-        case 4: // Les deux moteurs en avant
-            motor_control_set_left_speed(2.0);
-            motor_control_set_right_speed(2.0);
-            X_LOG_TRACE("Test phase 4: Both motors forward");
-            break;
-
-        case 5: // Les deux moteurs en arrière
-            motor_control_set_left_speed(-2.0);
-            motor_control_set_right_speed(-2.0);
-            X_LOG_TRACE("Test phase 5: Both motors backward");
-            break;
-
-        case 6: // Rotation gauche (moteur gauche en arrière, droit en avant)
-            motor_control_set_left_speed(-2.0);
-            motor_control_set_right_speed(2.0);
-            X_LOG_TRACE("Test phase 6: Left rotation");
-            break;
-
-        case 7: // Rotation droite (moteur gauche en avant, droit en arrière)
-            motor_control_set_left_speed(2.0);
-            motor_control_set_right_speed(-2.0);
-            X_LOG_TRACE("Test phase 7: Right rotation");
-            break;
-    }
-
-    // Afficher les vitesses actuelles
-
-    X_LOG_TRACE("Current speeds - Left: %.2f rad/s, Right: %.2f rad/s",
-                motor_control_get_left_speed(),
-                motor_control_get_right_speed());
-}
-
-// Fonction de test du hardware abstraction layer
-/*
-void testHardwareAbstraction(void)
-{
-    static uint8_t test_phase = 0;
-    static uint64_t last_phase_time = 0;
-    uint64_t current_time = xTimerGetCurrentMs();
-
-    // Changer de phase toutes les 2 secondes
-    if (current_time - last_phase_time > 2000)
-    {
-        test_phase = (test_phase + 1) % 6; // 6 phases de test
-        last_phase_time = current_time;
-
-        // Arrêter les moteurs avant de changer de phase
-        SetMotorSpeed(0, 0);
-        SetMotorSpeed(1, 0);
-        xTimerDelay(500); // Attendre 500ms pour stabilisation
-    }
-
-    // Différentes phases de test
-    switch (test_phase)
-    {
-    case 0: // Test des moteurs
-        X_LOG_TRACE("=== Testing Motors ===");
-        SetMotorSpeed(0, 50); // Moteur gauche à 50%
-        SetMotorSpeed(1, 50); // Moteur droit à 50%
-
-        // Lire les encodeurs
-        uint16_t motor_ids[2] = {0, 1};
-        if (GetMotorEncoderValues(motor_ids) == 0)
-        {
-            X_LOG_TRACE("Encoder values - Left: %d, Right: %d", motor_ids[0], motor_ids[1]);
-        }
-        break;
-
-    case 1: // Test des capteurs
-        X_LOG_TRACE("=== Testing Sensors ===");
-        uint16_t sensor_values[HARDWARE_ABSTRACTION_MAX_SENSORS];
-        if (GetSensorValues(sensor_values) == 0)
-        {
-            for (int i = 0; i < HARDWARE_ABSTRACTION_MAX_SENSORS; i++)
-            {
-                X_LOG_TRACE("Sensor %d value: %d", i, sensor_values[i]);
-            }
-        }
-        break;
-
-    case 2: // Test de la batterie
-        X_LOG_TRACE("=== Testing Battery ===");
-        int battery_level = GetBatteryLevel();
-        float battery_voltage = GetBatteryVoltage();
-        X_LOG_TRACE("Battery level: %d%%, Voltage: %.2fV", battery_level, battery_voltage);
-        break;
-
-    case 3: // Test des LEDs
-        X_LOG_TRACE("=== Testing LEDs ===");
-        SetLedColor(MRPIZ_LED_RED);
-        X_LOG_TRACE("LED set to RED");
-        break;
-
-    case 4: // Test des LEDs (suite)
-        X_LOG_TRACE("=== Testing LEDs (continued) ===");
-        SetLedColor(MRPIZ_LED_GREEN);
-        X_LOG_TRACE("LED set to GREEN");
-        break;
-
-    case 5: // Test des LEDs (fin)
-        X_LOG_TRACE("=== Testing LEDs (final) ===");
-        SetLedColor(MRPIZ_LED_BLUE);
-        X_LOG_TRACE("LED set to BLUE");
-        break;
-    }
-}
-*/
-// Fonction de test du contrôle de position
-void testPositionControl(void)
-{
-    static uint8_t test_phase = 0;
-    static uint64_t last_phase_time = 0;
-    static uint64_t last_position_update = 0;
-    uint64_t current_time = xTimerGetCurrentMs();
-    Position_t current_position;
-
-    // Afficher la position toutes les 500ms
-    if (current_time - last_position_update > 500)
-    {
-        if (position_control_get_position(&current_position) == 0)
-        {
-            X_LOG_TRACE("Robot position - X: %d mm, Y: %d mm, Angle: %.2f rad (%.1f°)",
-                        current_position.x_mm,
-                        current_position.y_mm,
-                        current_position.angle_rad,
-                        current_position.angle_rad * 180.0 / M_PI);
-        }
-        last_position_update = current_time;
-    }
-
-    // Changer de phase toutes les 5 secondes
-    if (current_time - last_phase_time > 5000)
-    {
-        test_phase = (test_phase + 1) % 6; // 6 phases de test
-        last_phase_time = current_time;
-
-        // Arrêter le mouvement avant de changer de phase
-        position_control_stop();
-        xTimerDelay(1000); // Attendre 1000ms pour stabilisation
-
-        // Afficher la position finale de la phase précédente
-        if (position_control_get_position(&current_position) == 0)
-        {
-            X_LOG_TRACE("Phase %d completed - Final position: X: %d mm, Y: %d mm, Angle: %.2f rad (%.1f°)",
-                        test_phase,
-                        current_position.x_mm,
-                        current_position.y_mm,
-                        current_position.angle_rad,
-                        current_position.angle_rad * 180.0 / M_PI);
-        }
-    }
-    if (start == 0)
-    {
-        //position_control_advance(1000, 2.0);
-        position_control_turn(M_PI, 1.0);
-        start = 1;
-    }
-}
-void testPilot(void)
-{
-    static int phase = 0;
-    static uint64_t phase_start_time = 0;
-
-    uint64_t now = xTimerGetCurrentMs();
-
-    switch (phase)
-    {
-        case 0:
-            X_LOG_TRACE("Pilot test: Advance 1000mm");
-            pilot_advance(1000, 200);
-            phase_start_time = now;
-            phase = 1;
-            break;
-
-        case 1:
-            // Stop après 3 secondes
-            if (now - phase_start_time > 3000)
-            {
-                X_LOG_TRACE("Pilot test: STOP");
-                pilot_stop();
-                phase_start_time = now;
-                phase = 2;
-            }
-            break;
-
-        case 2:
-            // Attendre 2 secondes à l'arrêt, puis rotation
-            if (now - phase_start_time > 2000)
-            {
-                X_LOG_TRACE("Pilot test: Turn 90 deg left");
-                pilot_turn(M_PI / 2, 1.0, true); // Tourner de 90° à gauche (relatif)
-                phase_start_time = now;
-                phase = 3;
-            }
-            break;
-
-    }
-}
-
-void *testNetworkCommunicationThread(void *p_ptTaskArg)
-{
-    X_LOG_TRACE("Test network communication");
-
-    xOsTaskCtx *l_ptTask = (xOsTaskCtx *)p_ptTaskArg;
-
-    int batteryLevel = 92;
-    short xPosition = 128;
-    short yPosition = 129;
-    float theta = 130.0f;
-
-    char l_cPosition[sizeof(short) + sizeof(short) + sizeof(float)] = {0};
-    memcpy(l_cPosition, &xPosition, sizeof(xPosition));
-    memcpy(l_cPosition + sizeof(xPosition), &yPosition, sizeof(yPosition));
-    memcpy(l_cPosition + sizeof(xPosition) + sizeof(yPosition), &theta, sizeof(theta));
-
-    while (true)
-    {
-        batteryLevel = GetBatteryLevel();
-
-        //exit(0);
-        int l_iReturn = networkServerSendMessage(1, ID_INF_BATTERY, (uint8_t *)&batteryLevel, sizeof(batteryLevel));
-        if (l_iReturn != SERVER_OK)
-        {
-            // X_LOG_TRACE("Failed to send battery level");
-        }
-        l_iReturn = networkServerSendMessage(1, ID_INF_POS, (uint8_t *)l_cPosition, sizeof(l_cPosition));
-        if (l_iReturn != SERVER_OK)
-        {
-            // X_LOG_TRACE("Failed to send position");
-        }
-
-        // 500ms
-        usleep(500 * 1000);
-    }
-
-    return NULL;
-}
-
-int testNetworkCommunication(void)
-{
-    //create a thread
-    xOsTaskCtx l_tTask;
-    l_tTask.t_ptTask = (void *)testNetworkCommunicationThread;
-    l_tTask.t_ptTaskArg = NULL;
-    l_tTask.t_iPriority = 10;
-    l_tTask.t_ulStackSize = 1024;
-    l_tTask.t_iId = 0;
-    l_tTask.t_iState = OS_TASK_STATUS_READY;
-    atomic_init(&l_tTask.a_iStopFlag, OS_TASK_SECURE_FLAG);
-
-    osTaskCreate(&l_tTask);
-
-    return 0;
-}
-
-
-void test_setMovementHandler(clientCtx *p_ptClient, const network_message_t *p_ptMessage)
-{
-    X_LOG_TRACE("Received set movement id: %d", p_ptMessage->t_ptucPayload[0]);
-}
-
-
-=======
->>>>>>> 28a5a47b
 int main()
 {
     int l_iReturn = 0;
