--- conflicted
+++ resolved
@@ -182,28 +182,6 @@
     }
 
     // Différentes phases de test
-<<<<<<< HEAD
-    switch (test_phase) {
-        case 0: // Test des moteurs
-            X_LOG_TRACE("=== Testing Motors ===");
-            SetMotorSpeed(0, 50);  // Moteur gauche à 50%
-            SetMotorSpeed(1, 50);  // Moteur droit à 50%
-            
-            // Lire les encodeurs
-            int32_t motor_ids[2] = {0, 1};
-            if (GetMotorEncoderValues(motor_ids) == 0) {
-                X_LOG_TRACE("Encoder values - Left: %d, Right: %d", motor_ids[0], motor_ids[1]);
-            }
-            break;
-            
-        case 1: // Test des capteurs
-            X_LOG_TRACE("=== Testing Sensors ===");
-            uint16_t sensor_values[HARDWARE_ABSTRACTION_MAX_SENSORS];
-            if (GetSensorValues(sensor_values) == 0) {
-                for (int i = 0; i < HARDWARE_ABSTRACTION_MAX_SENSORS; i++) {
-                    X_LOG_TRACE("Sensor %d value: %d", i, sensor_values[i]);
-                }
-=======
     switch (test_phase)
     {
     case 0: // Test des moteurs
@@ -227,7 +205,6 @@
             for (int i = 0; i < HARDWARE_ABSTRACTION_MAX_SENSORS; i++)
             {
                 X_LOG_TRACE("Sensor %d value: %d", i, sensor_values[i]);
->>>>>>> 53e98779
             }
         }
         break;
