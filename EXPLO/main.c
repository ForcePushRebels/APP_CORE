////////////////////////////////////////////////////////////
//  main source file
//  implements main function
//
// general discloser: copy or share the file is forbidden
// Written : 25/04/2025
////////////////////////////////////////////////////////////

// system includes
#include <stdio.h>
#include <unistd.h>
#include <string.h>

// project includes
#include "hardwareAbstraction.h"
#include "xNetwork.h"
#include "xLog.h"
#include "xAssert.h"
#include "watchdog.h"
#include "networkServer.h"
#include "handleNetworkMessage.h"
#include "idCard.h"
#include "sensorManager.h"
<<<<<<< HEAD
#include "map_engine.h"
=======
#include "motorControl.h"
#include "xTimer.h"

>>>>>>> ae30a6df

static const uint8_t s_aCLogPath[] = "explo.log";

// Définition des durées pour le code morse (en millisecondes)
#define UNIT_TIME 300
#define SHORT_SIGNAL (UNIT_TIME)
#define LONG_SIGNAL (UNIT_TIME * 3)
#define PAUSE_SIGNAL (UNIT_TIME)
#define PAUSE_LETTER (UNIT_TIME * 3)

// Fonction pour faire clignoter la LED avec une couleur pendant une durée
void blinkLed(mrpiz_led_rgb_color_t t_eColor, int t_iDurationMs)
{
    SetLedColor(t_eColor);
    usleep(t_iDurationMs * 1000);
    SetLedColor(MRPIZ_LED_OFF);
    usleep(PAUSE_SIGNAL * 1000);
}

// Fonction pour envoyer un SOS en morse avec différentes couleurs
void sendMorseSOS()
{
    // S: ... (3 courts en rouge)
    for (int i = 0; i < 3; i++)
    {
        blinkLed(MRPIZ_LED_RED, SHORT_SIGNAL);
    }

    // Pause entre lettres
    usleep((PAUSE_LETTER - PAUSE_SIGNAL) * 100);

    // O: --- (3 longs en vert)
    for (int i = 0; i < 3; i++)
    {
        blinkLed(MRPIZ_LED_GREEN, LONG_SIGNAL);
    }

    // Pause entre lettres
    usleep((PAUSE_LETTER - PAUSE_SIGNAL) * 100);

    // S: ... (3 courts en bleu)
    for (int i = 0; i < 3; i++)
    {
        blinkLed(MRPIZ_LED_BLUE, SHORT_SIGNAL);
    }

    // Pause finale
    usleep(PAUSE_LETTER * 100);
}

static void l_fWatchdogExpiryHandler(void)
{
    X_LOG_TRACE("Watchdog expired");
    X_ASSERT(false);
}

// Fonction de test des moteurs
void testMotors(void) {
    static uint8_t test_phase = 0;
    static uint64_t last_phase_time = 0;
    uint64_t current_time = xTimerGetCurrentMs();
    
    // Changer de phase toutes les 3 secondes
    if (current_time - last_phase_time > 3000) {
        test_phase = (test_phase + 1) % 8;  // 8 phases au total
        last_phase_time = current_time;
        
        // Arrêter les moteurs avant de changer de phase
        motor_control_stop();
        xTimerDelay(500); // Attendre 500ms pour stabilisation
    }
    
    // Différentes phases de test
    switch (test_phase) {
        case 0: // Moteur gauche en avant
            motor_control_set_left_speed(2.0);  // 2 rad/s
            motor_control_set_right_speed(0.0);
            X_LOG_TRACE("Test phase 0: Left motor forward");
            break;
            
        case 1: // Moteur gauche en arrière
            motor_control_set_left_speed(-2.0);  // -2 rad/s
            motor_control_set_right_speed(0.0);
            X_LOG_TRACE("Test phase 1: Left motor backward");
            break;
            
        case 2: // Moteur droit en avant
            motor_control_set_right_speed(2.0);  // 2 rad/s
            motor_control_set_left_speed(0.0);
            X_LOG_TRACE("Test phase 2: Right motor forward");
            break;
            
        case 3: // Moteur droit en arrière
            motor_control_set_right_speed(-2.0);  // -2 rad/s
            motor_control_set_left_speed(0.0);
            X_LOG_TRACE("Test phase 3: Right motor backward");
            break;
            
        case 4: // Les deux moteurs en avant
            motor_control_set_left_speed(2.0);
            motor_control_set_right_speed(2.0);
            X_LOG_TRACE("Test phase 4: Both motors forward");
            break;
            
        case 5: // Les deux moteurs en arrière
            motor_control_set_left_speed(-2.0);
            motor_control_set_right_speed(-2.0);
            X_LOG_TRACE("Test phase 5: Both motors backward");
            break;
            
        case 6: // Rotation gauche (moteur gauche en arrière, droit en avant)
            motor_control_set_left_speed(-2.0);
            motor_control_set_right_speed(2.0);
            X_LOG_TRACE("Test phase 6: Left rotation");
            break;
            
        case 7: // Rotation droite (moteur gauche en avant, droit en arrière)
            motor_control_set_left_speed(2.0);
            motor_control_set_right_speed(-2.0);
            X_LOG_TRACE("Test phase 7: Right rotation");
            break;
    }
    
    // Afficher les vitesses actuelles
    X_LOG_TRACE("Current speeds - Left: %.2f rad/s, Right: %.2f rad/s",
                motor_control_get_left_speed(),
                motor_control_get_right_speed());
}

// Fonction de test du hardware abstraction layer
void testHardwareAbstraction(void) {
    static uint8_t test_phase = 0;
    static uint64_t last_phase_time = 0;
    uint64_t current_time = xTimerGetCurrentMs();
    
    // Changer de phase toutes les 2 secondes
    if (current_time - last_phase_time > 2000) {
        test_phase = (test_phase + 1) % 6;  // 6 phases de test
        last_phase_time = current_time;
        
        // Arrêter les moteurs avant de changer de phase
        SetMotorSpeed(0, 0);
        SetMotorSpeed(1, 0);
        xTimerDelay(500); // Attendre 500ms pour stabilisation
    }
    
    // Différentes phases de test
    switch (test_phase) {
        case 0: // Test des moteurs
            X_LOG_TRACE("=== Testing Motors ===");
            SetMotorSpeed(0, 50);  // Moteur gauche à 50%
            SetMotorSpeed(1, 50);  // Moteur droit à 50%
            
            // Lire les encodeurs
            uint16_t motor_ids[2] = {0, 1};
            if (GetMotorEncoderValues(motor_ids) == 0) {
                X_LOG_TRACE("Encoder values - Left: %d, Right: %d", motor_ids[0], motor_ids[1]);
            }
            break;
            
        case 1: // Test des capteurs
            X_LOG_TRACE("=== Testing Sensors ===");
            uint16_t sensor_values[HARDWARE_ABSTRACTION_MAX_SENSORS];
            if (GetSensorValues(sensor_values) == 0) {
                for (int i = 0; i < HARDWARE_ABSTRACTION_MAX_SENSORS; i++) {
                    X_LOG_TRACE("Sensor %d value: %d", i, sensor_values[i]);
                }
            }
            break;
            
        case 2: // Test de la batterie
            X_LOG_TRACE("=== Testing Battery ===");
            int battery_level = GetBatteryLevel();
            float battery_voltage = GetBatteryVoltage();
            X_LOG_TRACE("Battery level: %d%%, Voltage: %.2fV", battery_level, battery_voltage);
            break;
            
        case 3: // Test des LEDs
            X_LOG_TRACE("=== Testing LEDs ===");
            SetLedColor(MRPIZ_LED_RED);
            X_LOG_TRACE("LED set to RED");
            break;
            
        case 4: // Test des LEDs (suite)
            X_LOG_TRACE("=== Testing LEDs (continued) ===");
            SetLedColor(MRPIZ_LED_GREEN);
            X_LOG_TRACE("LED set to GREEN");
            break;
            
        case 5: // Test des LEDs (fin)
            X_LOG_TRACE("=== Testing LEDs (final) ===");
            SetLedColor(MRPIZ_LED_BLUE);
            X_LOG_TRACE("LED set to BLUE");
            break;
    }
}

int main()
{
    int l_iReturn = 0;

    t_logCtx t_LogConfig;
    t_LogConfig.t_bLogToFile = true;
    t_LogConfig.t_bLogToConsole = true;
    memcpy(t_LogConfig.t_cLogPath, s_aCLogPath, sizeof(s_aCLogPath));

    // initiatlisation des logs
    l_iReturn = xLogInit(&t_LogConfig);
    X_ASSERT(l_iReturn == XOS_LOG_OK);

    // init hardware abstraction
    l_iReturn = hardwareAbstractionInit();
    X_ASSERT(l_iReturn == 0);
    X_LOG_TRACE("Hardware abstraction initialized successfully");

    // init watchdog
    l_iReturn = watchdog_init(300);
    X_ASSERT(l_iReturn == WATCHDOG_SUCCESS);
    watchdog_set_expiry_handler(l_fWatchdogExpiryHandler);

    // Initialisation du système de handlers de messages
    initMessageHandlerSystem();

    // init server
    l_iReturn = networkServerInit();
    X_ASSERT(l_iReturn == SERVER_OK);

    ServerConfig l_tServerConfig = networkServerCreateDefaultConfig();
    l_tServerConfig.t_usPort = 8080;
    l_tServerConfig.t_pcBindAddress = "127.0.0.1";
    l_tServerConfig.t_iMaxClients = 10;
    l_tServerConfig.t_iBacklog = 5;
    l_tServerConfig.t_bUseTimeout = false;
    l_tServerConfig.t_iReceiveTimeout = 0;

    l_iReturn = networkServerConfigure(&l_tServerConfig);
    X_ASSERT(l_iReturn == SERVER_OK);

    // Définir le gestionnaire de messages
    networkServerSetMessageHandler(handleNetworkMessage);

    // Configurer et initialiser la découverte UDP
    idCardNetworkInit();

    // init sensor manager
    l_iReturn = sensorManagerInit();
    X_ASSERT(l_iReturn == SENSOR_MANAGER_OK);

    // start monitoring
    l_iReturn = startMonitoring();
    X_ASSERT(l_iReturn == SENSOR_MANAGER_OK);

    // Initialisation du contrôle des moteurs
    l_iReturn = motor_control_init();
    X_ASSERT(l_iReturn == 0);
    X_LOG_TRACE("Motor control initialized");

    // start server
    l_iReturn = networkServerStart();
    X_ASSERT(l_iReturn == SERVER_OK);

    // init map engine
    l_iReturn = map_engine_init();
    X_ASSERT(l_iReturn == MAP_ENGINE_OK);

    // main loop
    while (1)
    {
        // Test du hardware abstraction layer
        //testHardwareAbstraction();
        
        // Test des moteurs
        testMotors();
        
        // Envoyer le signal SOS en morse
<<<<<<< HEAD
        sendMorseSOS();

=======
        //sendMorseSOS();
        
>>>>>>> ae30a6df
        // Pour envoyer des mises à jour périodiques, on devra attendre d'avoir un client connecté
        // et utiliser serverSendMessage à ce moment-là.
    }

    // Ce code ne sera jamais atteint, mais pour être complet:
    hardwareAbstractionClose();
    motor_control_shutdown();
    cleanupMessageHandlerSystem();
    idCardNetworkCleanup();
    networkServerStop();
    networkServerCleanup();

    return 0;
}<|MERGE_RESOLUTION|>--- conflicted
+++ resolved
@@ -21,13 +21,10 @@
 #include "handleNetworkMessage.h"
 #include "idCard.h"
 #include "sensorManager.h"
-<<<<<<< HEAD
-#include "map_engine.h"
-=======
 #include "motorControl.h"
 #include "xTimer.h"
 
->>>>>>> ae30a6df
+#include "map_engine.h"
 
 static const uint8_t s_aCLogPath[] = "explo.log";
 
@@ -300,16 +297,11 @@
         //testHardwareAbstraction();
         
         // Test des moteurs
-        testMotors();
+        //testMotors();
         
         // Envoyer le signal SOS en morse
-<<<<<<< HEAD
         sendMorseSOS();
 
-=======
-        //sendMorseSOS();
-        
->>>>>>> ae30a6df
         // Pour envoyer des mises à jour périodiques, on devra attendre d'avoir un client connecté
         // et utiliser serverSendMessage à ce moment-là.
     }
