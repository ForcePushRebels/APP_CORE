--- conflicted
+++ resolved
@@ -8,20 +8,16 @@
 
 // system includes
 #include <math.h>
-#include <math.h>
 #include <stdio.h>
 #include <string.h>
-#include <string.h>
 #include <unistd.h>
 
 // project includes
 #include "handleNetworkMessage.h"
-#include "hardwareAbstraction.h"
 #include "hardwareAbstraction.h"
 #include "idCard.h"
 #include "map_engine.h"
 #include "motorControl.h"
-#include "networkServer.h"
 #include "networkServer.h"
 #include "pilot.h"
 #include "positionControl.h"
@@ -33,11 +29,6 @@
 #include "xLog.h"
 #include "xNetwork.h"
 #include "xTimer.h"
-<<<<<<< HEAD
-
-#include "map_engine.h"
-=======
->>>>>>> ceb8fe10
 
 // chemin des logs avec l'executable en chemin de l'executable
 static const uint8_t s_aCLogPath[] = "explo.log";
@@ -121,83 +112,43 @@
             motor_control_set_right_speed(0.0);
             X_LOG_TRACE("Test phase 0: Left motor forward");
             break;
-        case 0:                                // Moteur gauche en avant
-            motor_control_set_left_speed(2.0); // 2 rad/s
-            motor_control_set_right_speed(0.0);
-            X_LOG_TRACE("Test phase 0: Left motor forward");
-            break;
 
         case 1:                                 // Moteur gauche en arrière
             motor_control_set_left_speed(-2.0); // -2 rad/s
             motor_control_set_right_speed(0.0);
             X_LOG_TRACE("Test phase 1: Left motor backward");
             break;
-        case 1:                                 // Moteur gauche en arrière
-            motor_control_set_left_speed(-2.0); // -2 rad/s
-            motor_control_set_right_speed(0.0);
-            X_LOG_TRACE("Test phase 1: Left motor backward");
-            break;
 
         case 2:                                 // Moteur droit en avant
             motor_control_set_right_speed(2.0); // 2 rad/s
             motor_control_set_left_speed(0.0);
             X_LOG_TRACE("Test phase 2: Right motor forward");
             break;
-        case 2:                                 // Moteur droit en avant
-            motor_control_set_right_speed(2.0); // 2 rad/s
-            motor_control_set_left_speed(0.0);
-            X_LOG_TRACE("Test phase 2: Right motor forward");
-            break;
 
         case 3:                                  // Moteur droit en arrière
             motor_control_set_right_speed(-2.0); // -2 rad/s
             motor_control_set_left_speed(0.0);
             X_LOG_TRACE("Test phase 3: Right motor backward");
             break;
-        case 3:                                  // Moteur droit en arrière
-            motor_control_set_right_speed(-2.0); // -2 rad/s
-            motor_control_set_left_speed(0.0);
-            X_LOG_TRACE("Test phase 3: Right motor backward");
-            break;
 
         case 4: // Les deux moteurs en avant
             motor_control_set_left_speed(2.0);
             motor_control_set_right_speed(2.0);
             X_LOG_TRACE("Test phase 4: Both motors forward");
             break;
-        case 4: // Les deux moteurs en avant
-            motor_control_set_left_speed(2.0);
-            motor_control_set_right_speed(2.0);
-            X_LOG_TRACE("Test phase 4: Both motors forward");
-            break;
 
         case 5: // Les deux moteurs en arrière
             motor_control_set_left_speed(-2.0);
             motor_control_set_right_speed(-2.0);
             X_LOG_TRACE("Test phase 5: Both motors backward");
             break;
-        case 5: // Les deux moteurs en arrière
-            motor_control_set_left_speed(-2.0);
-            motor_control_set_right_speed(-2.0);
-            X_LOG_TRACE("Test phase 5: Both motors backward");
-            break;
 
         case 6: // Rotation gauche (moteur gauche en arrière, droit en avant)
             motor_control_set_left_speed(-2.0);
             motor_control_set_right_speed(2.0);
             X_LOG_TRACE("Test phase 6: Left rotation");
             break;
-        case 6: // Rotation gauche (moteur gauche en arrière, droit en avant)
-            motor_control_set_left_speed(-2.0);
-            motor_control_set_right_speed(2.0);
-            X_LOG_TRACE("Test phase 6: Left rotation");
-            break;
-
-        case 7: // Rotation droite (moteur gauche en avant, droit en arrière)
-            motor_control_set_left_speed(2.0);
-            motor_control_set_right_speed(-2.0);
-            X_LOG_TRACE("Test phase 7: Right rotation");
-            break;
+
         case 7: // Rotation droite (moteur gauche en avant, droit en arrière)
             motor_control_set_left_speed(2.0);
             motor_control_set_right_speed(-2.0);
@@ -296,29 +247,15 @@
     uint64_t current_time = xTimerGetCurrentMs();
     Position_t current_position;
 
-
     // Afficher la position toutes les 500ms
     if (current_time - last_position_update > 500)
     {
         if (position_control_get_position(&current_position) == 0)
         {
-<<<<<<< HEAD
-    if (current_time - last_position_update > 500)
-    {
-        if (position_control_get_position(&current_position) == 0)
-        {
-            X_LOG_TRACE("Robot position - X: %d mm, Y: %d mm, Angle: %.2f rad (%.1f°)",
-                        current_position.x_mm,
-                        current_position.y_mm,
-                        current_position.angle_rad,
-                        current_position.angle_rad * 180.0 / M_PI);
-=======
             //TODO
->>>>>>> ceb8fe10
         }
         last_position_update = current_time;
     }
-
 
     // Changer de phase toutes les 5 secondes
     if (current_time - last_phase_time > 5000)
@@ -330,10 +267,7 @@
         //position_control_stop();
         xTimerDelay(1000); // Attendre 1000ms pour stabilisation
 
-
         // Afficher la position finale de la phase précédente
-        if (position_control_get_position(&current_position) == 0)
-        {
         if (position_control_get_position(&current_position) == 0)
         {
             X_LOG_TRACE("Phase %d completed - Final position: X: %d mm, Y: %d mm, Angle: %.2f rad (%.1f°)",
@@ -345,12 +279,8 @@
         }
     }
     if (start == 0)
-    if (start == 0)
     {
         //position_control_advance(1000, 2.0);
-<<<<<<< HEAD
-        position_control_turn(M_PI, 1.0);
-=======
         position_control_turn(-M_PI, 1.0);
         sleep(2);
         X_LOG_TRACE("STOP !");
@@ -361,12 +291,12 @@
         //X_LOG_TRACE("STOP DONE");
         position_control_turn(M_PI, 1.0);
         
->>>>>>> ceb8fe10
         start = 1;
     }
 }
 void testPilot(void)
 {
+    static int phase = 0;
     static uint64_t phase_start_time = 0;
     static bool sequence_started = false;
     uint64_t now = xTimerGetCurrentMs();
@@ -410,16 +340,11 @@
             phase++;
             break;
 
-<<<<<<< HEAD
-    }
-}
-=======
         case 3: // Test 4: Rotation gauche 45°
             X_LOG_TRACE("Test 4: Turn left 45 degrees");
             pilot_turn(-M_PI / 4, 2.0, false);
             phase++;
             break;
->>>>>>> ceb8fe10
 
         case 4: // Test 5: Avance
             X_LOG_TRACE("Test 5: Forward movement (400mm)");
@@ -454,21 +379,6 @@
             phase++;
             break;
 
-<<<<<<< HEAD
-        //exit(0);
-        int l_iReturn = networkServerSendMessage(1, ID_INF_BATTERY, (uint8_t *)&batteryLevel, sizeof(batteryLevel));
-        if (l_iReturn != SERVER_OK)
-        {
-            X_LOG_TRACE("Failed to send battery level");
-        }
-        l_iReturn = networkServerSendMessage(1, ID_INF_POS, (uint8_t *)l_cPosition, sizeof(l_cPosition));
-        if (l_iReturn != SERVER_OK)
-        {
-            X_LOG_TRACE("Failed to send position");
-        }
-
-        sleep(1);
-=======
         case 9: // Test 10: Rotation finale
             X_LOG_TRACE("Test 10: Turn to original orientation");
             pilot_turn(-M_PI, 2.0, false);
@@ -490,30 +400,9 @@
                 sequence_started = false; // Réinitialiser pour pouvoir recommencer
             }
             break;
->>>>>>> ceb8fe10
-    }
-}
-
-<<<<<<< HEAD
-int testNetworkCommunication(void)
-{
-    //create a thread
-    xOsTaskCtx l_tTask;
-    l_tTask.t_ptTask = (void *)testNetworkCommunicationThread;
-    l_tTask.t_ptTaskArg = NULL;
-    l_tTask.t_iPriority = 10;
-    l_tTask.t_ulStackSize = 1024;
-    l_tTask.t_iId = 0;
-    l_tTask.t_iState = OS_TASK_STATUS_READY;
-    atomic_init(&l_tTask.a_iStopFlag, OS_TASK_SECURE_FLAG);
-
-    osTaskCreate(&l_tTask);
-
-    return 0;
-}
-
-=======
->>>>>>> ceb8fe10
+    }
+}
+
 int main()
 {
     int l_iReturn = 0;
@@ -522,7 +411,6 @@
     t_logCtx t_LogConfig;
     t_LogConfig.t_bLogToFile = false;
     t_LogConfig.t_bLogToConsole = true;
-    strncpy(t_LogConfig.t_cLogPath, (const char *)s_aCLogPath, sizeof(t_LogConfig.t_cLogPath) - 1);
     strncpy(t_LogConfig.t_cLogPath, (const char *)s_aCLogPath, sizeof(t_LogConfig.t_cLogPath) - 1);
     t_LogConfig.t_cLogPath[sizeof(t_LogConfig.t_cLogPath) - 1] = '\0';
 
@@ -597,31 +485,21 @@
     l_iReturn = map_engine_init();
     X_ASSERT(l_iReturn == MAP_ENGINE_OK);
 
-<<<<<<< HEAD
-    // init ihm
-    l_iReturn = ihm_init();
-    X_ASSERT(l_iReturn == IHM_OK);
-    X_LOG_TRACE("IHM initialized");
-
-    // main loop
-=======
     // init supervisor
     l_iReturn = supervisor_init();
     X_ASSERT(l_iReturn == SUPERVISOR_OK);
     X_LOG_TRACE("Supervisor initialized");
->>>>>>> ceb8fe10
-
-    testNetworkCommunication();
+
+    safetyControllerInit();
 
     while (1)
     {
-        testPilot(); // <-- Active cette ligne pour tester le pilotage
         // Test des moteurs
         // testMotors();
 
         // Envoyer le signal SOS en morse
         // sendMorseSOS();
-        testPilot(); // <-- Active cette ligne pour tester le pilotage
+        //testPilot(); // <-- Active cette ligne pour tester le pilotage
         // xTimerDelay(100); // Ajoute un petit délai pour éviter de saturer le CPU
         testPositionControl();
         // Pour envoyer des mises à jour périodiques, on devra attendre d'avoir un client connecté
