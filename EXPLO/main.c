--- conflicted
+++ resolved
@@ -246,8 +246,7 @@
     static uint64_t last_position_update = 0;
     uint64_t current_time = xTimerGetCurrentMs();
     Position_t current_position;
-<<<<<<< HEAD
-    
+
     // Afficher la position toutes les 500ms
     if (current_time - last_position_update > 500) {
         if (position_control_get_position(&current_position) == 0) {
@@ -255,24 +254,7 @@
         }
         last_position_update = current_time;
     }
-    
-=======
-
-    // Afficher la position toutes les 500ms
-    if (current_time - last_position_update > 500)
-    {
-        if (position_control_get_position(&current_position) == 0)
-        {
-            X_LOG_TRACE("Robot position - X: %d mm, Y: %d mm, Angle: %.2f rad (%.1f°)",
-                        current_position.x_mm,
-                        current_position.y_mm,
-                        current_position.angle_rad,
-                        current_position.angle_rad * 180.0 / M_PI);
-        }
-        last_position_update = current_time;
-    }
-
->>>>>>> a3f23953
+
     // Changer de phase toutes les 5 secondes
     if (current_time - last_phase_time > 5000)
     {
@@ -282,16 +264,10 @@
         // Arrêter le mouvement avant de changer de phase
         //position_control_stop();
         xTimerDelay(1000); // Attendre 1000ms pour stabilisation
-<<<<<<< HEAD
-        
-        // Afficher la position finale de la phase précédente
-        if (position_control_get_position(&current_position) == 0) {
-=======
 
         // Afficher la position finale de la phase précédente
         if (position_control_get_position(&current_position) == 0)
         {
->>>>>>> a3f23953
             X_LOG_TRACE("Phase %d completed - Final position: X: %d mm, Y: %d mm, Angle: %.2f rad (%.1f°)",
                         test_phase,
                         current_position.x_mm,
@@ -300,8 +276,7 @@
                         current_position.angle_rad * 180.0 / M_PI);
         }
     }
-<<<<<<< HEAD
-    if(start == 0)
+    if (start == 0)
     {
         position_control_advance(1000, 2.0);
         //position_control_turn(-M_PI, 1.0);
@@ -314,12 +289,6 @@
         //X_LOG_TRACE("STOP DONE");
         position_control_turn(M_PI, 1.0);
         
-        start = 1;
-=======
-    if (start == 0)
-    {
-        position_control_advance(500, 2.0);
-        //position_control_turn(-M_PI, 1.0);
         start = 1;
     }
 }
@@ -364,54 +333,11 @@
         case 3:
             // Tu peux ajouter d'autres phases ici si besoin
             break;
->>>>>>> a3f23953
-    }
-    
+    }
 }
 
 void *testNetworkCommunicationThread(void *p_ptTaskArg)
 {
-<<<<<<< HEAD
-    static int phase = 0;
-    static uint64_t phase_start_time = 0;
-
-    uint64_t now = xTimerGetCurrentMs();
-
-    switch (phase)
-    {
-    case 0:
-        X_LOG_TRACE("Pilot test: Advance 1000mm");
-        pilot_advance(1000, 2.0);
-        phase_start_time = now;
-        phase = 1;
-        break;
-
-    case 1:
-        // Stop après 3 secondes
-        if (now - phase_start_time > 3000)
-        {
-            X_LOG_TRACE("Pilot test: STOP");
-            pilot_stop();
-            phase_start_time = now;
-            phase = 2;
-        }
-        break;
-
-    case 2:
-        // Attendre 2 secondes à l'arrêt, puis rotation
-        if (now - phase_start_time > 2000)
-        {
-            X_LOG_TRACE("Pilot test: Turn 90 deg left");
-            pilot_turn(M_PI/2, 1.0, true); // Tourner de 90° à gauche (relatif)
-            phase_start_time = now;
-            phase = 3;
-        }
-        break;
-
-    case 3:
-        // Tu peux ajouter d'autres phases ici si besoin
-        break;
-=======
     X_LOG_TRACE("Test network communication");
 
     xOsTaskCtx *l_ptTask = (xOsTaskCtx *)p_ptTaskArg;
@@ -444,7 +370,6 @@
 
         // 500ms
         usleep(500 * 1000);
->>>>>>> a3f23953
     }
 
     return NULL;
@@ -480,15 +405,9 @@
 
     // Configuration des logs - le chemin complet sera construit automatiquement
     t_logCtx t_LogConfig;
-<<<<<<< HEAD
     t_LogConfig.t_bLogToFile = false;
     t_LogConfig.t_bLogToConsole = true;
-    strncpy(t_LogConfig.t_cLogPath, (const char*)s_aCLogPath, sizeof(t_LogConfig.t_cLogPath) - 1);
-=======
-    t_LogConfig.t_bLogToFile = true;
-    t_LogConfig.t_bLogToConsole = true;
     strncpy(t_LogConfig.t_cLogPath, (const char *)s_aCLogPath, sizeof(t_LogConfig.t_cLogPath) - 1);
->>>>>>> a3f23953
     t_LogConfig.t_cLogPath[sizeof(t_LogConfig.t_cLogPath) - 1] = '\0';
 
     // initialisation des logs
@@ -563,13 +482,10 @@
     X_ASSERT(l_iReturn == MAP_ENGINE_OK);
 
     // main loop
-<<<<<<< HEAD
-=======
     //
     //testNetworkCommunication();
 
     safetyControllerInit();
->>>>>>> a3f23953
 
     while (1)
     {
