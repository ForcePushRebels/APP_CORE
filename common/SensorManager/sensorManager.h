--- conflicted
+++ resolved
@@ -52,21 +52,13 @@
 /// @return true if there is something, false otherwise
 ///////////////////////////////////////////
 bool checkForward(void);
-<<<<<<< HEAD
-
-=======
->>>>>>> 992d0f9e
 
 ///////////////////////////////////////////
 /// @brief Start monitoring the environment
-/// 
+///
 /// @return SENSOR_MANAGER_OK if successful, error code otherwise
 ///////////////////////////////////////////
 int startMonitoring();
-<<<<<<< HEAD
-
-=======
->>>>>>> 992d0f9e
 
 ///////////////////////////////////////////
 /// @brief Stop monitoring the environment
@@ -82,19 +74,11 @@
 ///////////////////////////////////////////
 uint16_t updateVision(int sensor);
 
-<<<<<<< HEAD
-
-=======
->>>>>>> 992d0f9e
 ///////////////////////////////////////////
 /// @brief Convertit une valeur capteur brute (0-255) en millimètres (0-200mm)
 /// @param rawValue : valeur brute du capteur (0-255)
 /// @return distance en mm (0-200)
 ///////////////////////////////////////////
 uint16_t rawValuesToMm(uint16_t rawValue);
-<<<<<<< HEAD
-
-=======
->>>>>>> 992d0f9e
 
 #endif