--- conflicted
+++ resolved
@@ -22,11 +22,7 @@
 #endif
 
 #ifndef intervention_manager__endMove
-<<<<<<< HEAD
-#define intervention_manager__endMove()   /* TODO: call real endMove */
-=======
 #define intervention_manager__endMove() /* TODO: call real endMove */
->>>>>>> ab5df6ee
 #endif
 
 // --- Types internes ---
@@ -48,20 +44,6 @@
 static Pilot g_pilot;
 static PilotState g_state = PILOT_STATE_WAIT_MOVE;
 
-<<<<<<< HEAD
-
-/////////////////////////////////
-/// @brief Internal prototypes
-/////////////////////////////////
-static void *pilot_task(void* p_pttArg);
-static int move_queue_init(moveQueue_t* p_pttMoveQueue);
-static bool move_queue_push(moveQueue_t* p_pttMoveQueue, Move *p_pttMove);
-static bool move_queue_pop(moveQueue_t* p_pttMoveQueue, Move *p_pttMove);
-static int move_queue_size(moveQueue_t* p_pttMoveQueue);
-static int event_queue_init(evtQueue_t* p_pttEvtQueue);
-static bool event_queue_push(evtQueue_t* p_pttEvtQueue, PilotEvent evt);
-static bool event_queue_pop(evtQueue_t* p_pttEvtQueue, PilotEvent *evt);
-=======
 /////////////////////////////////
 /// @brief Internal prototypes
 /////////////////////////////////
@@ -73,26 +55,11 @@
 static int event_queue_init(evtQueue_t *p_pttEvtQueue);
 static bool event_queue_push(evtQueue_t *p_pttEvtQueue, PilotEvent evt);
 static bool event_queue_pop(evtQueue_t *p_pttEvtQueue, PilotEvent *evt);
->>>>>>> ab5df6ee
 static void pilot_post_event(PilotEvent evt);
 
 /////////////////////////////////
 /// @brief Pilot actions
 /////////////////////////////////
-<<<<<<< HEAD
-void pilot_action_computeAdvance(void* arg);
-void pilot_action_computeContinuousAdvance(void* arg);
-void pilot_action_computeTurn(void* arg);
-void pilot_action_computeGoTo(void* arg);
-void pilot_action_startMoves(void* arg);
-void pilot_action_handleMove(void* arg);
-void pilot_action_computeStop(void* arg);
-void pilot_action_endMove(void* arg);
-void pilot_action_nextMove(void* arg);
-void pilot_action_check_next_move(void* arg);
-void pilot_action_updatePosition(void* arg);
-void pilot_action_emergencyStop(void* arg);
-=======
 void pilot_action_computeAdvance(void *arg);
 void pilot_action_computeContinuousAdvance(void *arg);
 void pilot_action_computeTurn(void *arg);
@@ -105,7 +72,6 @@
 void pilot_action_check_next_move(void *arg);
 void pilot_action_updatePosition(void *arg);
 void pilot_action_emergencyStop(void *arg);
->>>>>>> ab5df6ee
 
 /////////////////////////////////
 /// @brief Pilot transitions
@@ -137,18 +103,10 @@
     },
 };
 
-<<<<<<< HEAD
-
 /////////////////////////////////
 /// move_queue_init
 /////////////////////////////////
-static int move_queue_init(moveQueue_t* p_pttMoveQueue)
-=======
-/////////////////////////////////
-/// move_queue_init
-/////////////////////////////////
 static int move_queue_init(moveQueue_t *p_pttMoveQueue)
->>>>>>> ab5df6ee
 {
     X_ASSERT(p_pttMoveQueue != NULL);
 
@@ -168,11 +126,7 @@
 /////////////////////////////////
 /// move_queue_push
 /////////////////////////////////
-<<<<<<< HEAD
-static bool move_queue_push(moveQueue_t* p_pttMoveQueue, Move *p_pttMove)
-=======
 static bool move_queue_push(moveQueue_t *p_pttMoveQueue, Move *p_pttMove)
->>>>>>> ab5df6ee
 {
     X_ASSERT(p_pttMoveQueue != NULL);
     X_ASSERT(p_pttMove != NULL);
@@ -210,11 +164,7 @@
 /////////////////////////////////
 /// move_queue_pop
 /////////////////////////////////
-<<<<<<< HEAD
-static bool move_queue_pop(moveQueue_t* p_pttMoveQueue, Move *p_pttMove)
-=======
 static bool move_queue_pop(moveQueue_t *p_pttMoveQueue, Move *p_pttMove)
->>>>>>> ab5df6ee
 {
     X_ASSERT(p_pttMoveQueue != NULL);
     X_ASSERT(p_pttMove != NULL);
@@ -230,7 +180,6 @@
     }
 
     if (p_pttMoveQueue->count > 0)
-<<<<<<< HEAD
     {
         *p_pttMove = p_pttMoveQueue->moves[p_pttMoveQueue->head];
         p_pttMoveQueue->head = (p_pttMoveQueue->head + 1) % 16;
@@ -244,32 +193,13 @@
         X_LOG_TRACE("move_queue_pop: mutexUnlock failed");
         return l_bReturn;
     }
-=======
-    {
-        *p_pttMove = p_pttMoveQueue->moves[p_pttMoveQueue->head];
-        p_pttMoveQueue->head = (p_pttMoveQueue->head + 1) % 16;
-        p_pttMoveQueue->count--;
-        l_bReturn = true;
-    }
-
-    l_iret = mutexUnlock(&p_pttMoveQueue->mutex);
-    if (l_iret != MUTEX_OK)
-    {
-        X_LOG_TRACE("move_queue_pop: mutexUnlock failed");
-        return l_bReturn;
-    }
->>>>>>> ab5df6ee
     return l_bReturn;
 }
 
 /////////////////////////////////
 /// move_queue_size
 /////////////////////////////////
-<<<<<<< HEAD
-static int move_queue_size(moveQueue_t* p_pttMoveQueue)
-=======
 static int move_queue_size(moveQueue_t *p_pttMoveQueue)
->>>>>>> ab5df6ee
 {
     X_ASSERT(p_pttMoveQueue != NULL);
 
@@ -296,11 +226,7 @@
 /////////////////////////////////
 /// event_queue_init
 /////////////////////////////////
-<<<<<<< HEAD
-static int event_queue_init(evtQueue_t* p_pttEvtQueue)
-=======
 static int event_queue_init(evtQueue_t *p_pttEvtQueue)
->>>>>>> ab5df6ee
 {
     X_ASSERT(p_pttEvtQueue != NULL);
 
@@ -320,11 +246,7 @@
 /////////////////////////////////
 /// event_queue_push
 /////////////////////////////////
-<<<<<<< HEAD
-static bool event_queue_push(evtQueue_t* p_pttEvtQueue, PilotEvent evt)
-=======
 static bool event_queue_push(evtQueue_t *p_pttEvtQueue, PilotEvent evt)
->>>>>>> ab5df6ee
 {
     X_ASSERT(p_pttEvtQueue != NULL);
 
@@ -333,7 +255,6 @@
 
     l_iret = mutexLock(&p_pttEvtQueue->mutex);
     if (l_iret != MUTEX_OK)
-<<<<<<< HEAD
     {
         X_LOG_TRACE("event_queue_push: mutexLock failed");
         return l_bReturn;
@@ -341,15 +262,6 @@
 
     if (p_pttEvtQueue->count < 16)
     {
-=======
-    {
-        X_LOG_TRACE("event_queue_push: mutexLock failed");
-        return l_bReturn;
-    }
-
-    if (p_pttEvtQueue->count < 16)
-    {
->>>>>>> ab5df6ee
         p_pttEvtQueue->events[p_pttEvtQueue->tail] = evt;
         p_pttEvtQueue->tail = (p_pttEvtQueue->tail + 1) % 16;
         p_pttEvtQueue->count++;
@@ -371,11 +283,7 @@
 /////////////////////////////////
 /// event_queue_pop
 /////////////////////////////////
-<<<<<<< HEAD
-static bool event_queue_pop(evtQueue_t* p_pttEvtQueue, PilotEvent *p_pttEvt)
-=======
 static bool event_queue_pop(evtQueue_t *p_pttEvtQueue, PilotEvent *p_pttEvt)
->>>>>>> ab5df6ee
 {
     X_ASSERT(p_pttEvtQueue != NULL);
     X_ASSERT(p_pttEvt != NULL);
@@ -391,7 +299,6 @@
     }
 
     if (p_pttEvtQueue->count > 0)
-<<<<<<< HEAD
     {
         *p_pttEvt = p_pttEvtQueue->events[p_pttEvtQueue->head];
         p_pttEvtQueue->head = (p_pttEvtQueue->head + 1) % 16;
@@ -404,20 +311,6 @@
     {
         X_LOG_TRACE("event_queue_pop: mutexUnlock failed");
     }
-=======
-    {
-        *p_pttEvt = p_pttEvtQueue->events[p_pttEvtQueue->head];
-        p_pttEvtQueue->head = (p_pttEvtQueue->head + 1) % 16;
-        p_pttEvtQueue->count--;
-        l_bReturn = true;
-    }
-
-    l_iret = mutexUnlock(&p_pttEvtQueue->mutex);
-    if (l_iret != MUTEX_OK)
-    {
-        X_LOG_TRACE("event_queue_pop: mutexUnlock failed");
-    }
->>>>>>> ab5df6ee
     return l_bReturn;
 }
 
@@ -432,11 +325,7 @@
 /////////////////////////////////
 /// pilot_task
 /////////////////////////////////
-<<<<<<< HEAD
-static void *pilot_task(void* p_pttArg)
-=======
 static void *pilot_task(void *p_pttArg)
->>>>>>> ab5df6ee
 {
     (void)p_pttArg;
 
@@ -445,25 +334,15 @@
         PilotEvent evt;
         if (event_queue_pop(&g_pilot.evtQueue, &evt))
         {
-<<<<<<< HEAD
-=======
             X_LOG_TRACE("pilot_task: event popped: %d in state %d", evt, g_state);
 
->>>>>>> ab5df6ee
             pilot_transition_t *t = &pilot_transitions[g_state][evt];
             if (t->action)
             {
+                X_LOG_TRACE("pilot_task: calling action for evt=%d, state=%d", evt, g_state);
                 t->action(NULL);
             }
             g_state = t->next_state;
-<<<<<<< HEAD
-        }
-        else
-        {
-            if ((g_state == PILOT_STATE_MOVING || g_state == PILOT_STATE_MOVE_IN_PROGRESS) &&
-                position_control_is_motion_finished())
-            {
-=======
             X_LOG_TRACE("pilot_task: after action, new state=%d", g_state);
 
         }   
@@ -476,7 +355,6 @@
             {
                 X_LOG_TRACE("pilot_task: Detected motion finished, posting END_MOVE");
 
->>>>>>> ab5df6ee
                 pilot_post_event(PILOT_EVT_END_MOVE);
             }
             xTimerDelay(10);
@@ -488,56 +366,33 @@
 /////////////////////////////////
 /// pilot_action_computeAdvance
 /////////////////////////////////
-<<<<<<< HEAD
-void pilot_action_computeAdvance(void* arg)
-{
-    (void)arg;  // Unused parameter
-=======
 void pilot_action_computeAdvance(void *arg)
 {
     (void)arg; // Unused parameter
->>>>>>> ab5df6ee
     pilot_post_event(PILOT_EVT_START_MOVES);
 }
 
 /////////////////////////////////
 /// pilot_action_computeContinuousAdvance
 /////////////////////////////////
-<<<<<<< HEAD
-void pilot_action_computeContinuousAdvance(void* arg)
-{
-    (void)arg;  // Unused parameter
-=======
 void pilot_action_computeContinuousAdvance(void *arg)
 {
     (void)arg; // Unused parameter
->>>>>>> ab5df6ee
     pilot_post_event(PILOT_EVT_START_MOVES);
 }
 
 /////////////////////////////////
 /// pilot_action_computeTurn
 /////////////////////////////////
-<<<<<<< HEAD
-void pilot_action_computeTurn(void* arg)
-{
-    (void)arg;  // Unused parameter
-=======
 void pilot_action_computeTurn(void *arg)
 {
     (void)arg; // Unused parameter
->>>>>>> ab5df6ee
     pilot_post_event(PILOT_EVT_START_MOVES);
 }
 
 /////////////////////////////////
 /// pilot_action_computeGoTo
 /////////////////////////////////
-<<<<<<< HEAD
-void pilot_action_computeGoTo(void* arg)
-{
-    (void)arg;  // Unused parameter
-=======
 void pilot_action_computeGoTo(void *arg)
 {
     (void)arg;
@@ -588,22 +443,15 @@
         move_queue_push(&g_pilot.moveQueue, &advance);
     }
 
->>>>>>> ab5df6ee
     pilot_post_event(PILOT_EVT_START_MOVES);
 }
 
 /////////////////////////////////
 /// pilot_action_startMoves
 /////////////////////////////////
-<<<<<<< HEAD
-void pilot_action_startMoves(void* arg)
-{
-    (void)arg;  // Unused parameter
-=======
 void pilot_action_startMoves(void *arg)
 {
     (void)arg; // Unused parameter
->>>>>>> ab5df6ee
     int sz = move_queue_size(&g_pilot.moveQueue);
     if (sz > 0)
     {
@@ -627,30 +475,18 @@
 /////////////////////////////////
 /// pilot_action_emergencyStop
 /////////////////////////////////
-<<<<<<< HEAD
-void pilot_action_emergencyStop(void* arg)
-{
-    (void)arg;  // Unused parameter
-=======
 void pilot_action_emergencyStop(void *arg)
 {
     (void)arg; // Unused parameter
->>>>>>> ab5df6ee
     position_control_stop();
 }
 
 /////////////////////////////////
 /// pilot_action_endMove
 /////////////////////////////////
-<<<<<<< HEAD
-void pilot_action_endMove(void* arg)
-{
-    (void)arg;  // Unused parameter
-=======
 void pilot_action_endMove(void *arg)
 {
     (void)arg; // Unused parameter
->>>>>>> ab5df6ee
     if (position_control_is_motion_finished())
     {
         // Notifier la fin du mouvement pour Uriel
@@ -664,30 +500,18 @@
 /////////////////////////////////
 /// pilot_action_nextMove
 /////////////////////////////////
-<<<<<<< HEAD
-void pilot_action_nextMove(void* arg)
-{
-    (void)arg;  // Unused parameter
-=======
 void pilot_action_nextMove(void *arg)
 {
     (void)arg; // Unused parameter
->>>>>>> ab5df6ee
     pilot_action_startMoves(NULL);
 }
 
 /////////////////////////////////
 /// pilot_action_check_next_move
 /////////////////////////////////
-<<<<<<< HEAD
-void pilot_action_check_next_move(void* arg)
-{
-    (void)arg;  // Unused parameter
-=======
 void pilot_action_check_next_move(void *arg)
 {
     (void)arg; // Unused parameter
->>>>>>> ab5df6ee
     if (move_queue_size(&g_pilot.moveQueue) > 0)
     {
         pilot_post_event(PILOT_EVT_NEXT_MOVE);
@@ -701,15 +525,9 @@
 /////////////////////////////////
 /// pilot_action_updatePosition
 /////////////////////////////////
-<<<<<<< HEAD
-void pilot_action_updatePosition(void* arg)
-{
-    (void)arg;  // Unused parameter
-=======
 void pilot_action_updatePosition(void *arg)
 {
     (void)arg; // Unused parameter
->>>>>>> ab5df6ee
     Position_t pos;
     if (position_control_get_position(&pos) == 0)
     {
@@ -722,15 +540,9 @@
 /////////////////////////////////
 /// pilot_action_computeStop
 /////////////////////////////////
-<<<<<<< HEAD
-void pilot_action_computeStop(void* arg)
-{
-    (void)arg;  // Unused parameter
-=======
 void pilot_action_computeStop(void *arg)
 {
     (void)arg; // Unused parameter
->>>>>>> ab5df6ee
     position_control_stop();
 }
 
@@ -744,40 +556,6 @@
     XOS_MEMORY_SANITIZE(&g_pilot.evtQueue, sizeof(g_pilot.evtQueue));
 
     int l_iret = 0;
-<<<<<<< HEAD
-
-    l_iret = move_queue_init(&g_pilot.moveQueue);
-    if (l_iret != PILOT_OK)
-    {
-        X_LOG_TRACE("pilot_init: move_queue_init failed");
-        return l_iret;
-    }
-    l_iret = event_queue_init(&g_pilot.evtQueue);
-    if (l_iret != PILOT_OK)
-    {
-        X_LOG_TRACE("pilot_init: event_queue_init failed");
-        return l_iret;
-    }
-
-    l_iret = osTaskInit(&g_pilot.pilotTask);
-    if (l_iret != OS_TASK_SUCCESS)
-    {
-        X_LOG_TRACE("pilot_init: osTaskInit failed");
-        return l_iret;
-    }
-
-    // Configure task function
-    g_pilot.pilotTask.t_ptTask = pilot_task;
-    g_pilot.pilotTask.t_ptTaskArg = NULL;
-
-    l_iret = osTaskCreate(&g_pilot.pilotTask);
-    if (l_iret != OS_TASK_SUCCESS)
-    {
-        X_LOG_TRACE("pilot_init: osTaskCreate failed");
-        return l_iret;
-    }
-
-=======
 
     l_iret = move_queue_init(&g_pilot.moveQueue);
     if (l_iret != PILOT_OK)
@@ -811,7 +589,6 @@
         return l_iret;
     }
 
->>>>>>> ab5df6ee
     return PILOT_OK;
 }
 
@@ -821,31 +598,18 @@
 int32_t pilot_shutdown(void)
 {
     int32_t l_iret = PILOT_OK;
-<<<<<<< HEAD
-    atomic_store_explicit(&g_pilot.pilotTask.a_iStopFlag, OS_TASK_STOP_REQUEST , memory_order_relaxed);
-    
-=======
     atomic_store_explicit(&g_pilot.pilotTask.a_iStopFlag, OS_TASK_STOP_REQUEST, memory_order_relaxed);
 
->>>>>>> ab5df6ee
     l_iret = osTaskStop(&g_pilot.pilotTask, 2);
     if (l_iret != OS_TASK_SUCCESS)
     {
         X_LOG_TRACE("pilot_shutdown: osTaskStop failed");
     }
-<<<<<<< HEAD
-    
+
     mutexDestroy(&g_pilot.moveQueue.mutex);
     mutexDestroy(&g_pilot.evtQueue.mutex);
     XOS_MEMORY_SANITIZE(&g_pilot, sizeof(g_pilot));
-    
-=======
-
-    mutexDestroy(&g_pilot.moveQueue.mutex);
-    mutexDestroy(&g_pilot.evtQueue.mutex);
-    XOS_MEMORY_SANITIZE(&g_pilot, sizeof(g_pilot));
-
->>>>>>> ab5df6ee
+
     return l_iret;
 }
 
@@ -866,24 +630,14 @@
         .angle_rad = 0.0,
         .max_speed = max_speed,
         .direction = DIR_FORWARD,
-<<<<<<< HEAD
-        .relative = true
-    };
-    
-=======
         .relative = true};
 
->>>>>>> ab5df6ee
     if (!move_queue_push(&g_pilot.moveQueue, &move))
     {
         X_LOG_TRACE("pilot_advance: Failed to push move to queue (queue full)");
         return PILOT_ERROR_QUEUE_FULL;
     }
-<<<<<<< HEAD
-    
-=======
-
->>>>>>> ab5df6ee
+
     pilot_post_event(PILOT_EVT_ADVANCE);
     return PILOT_OK;
 }
@@ -920,24 +674,14 @@
         .angle_rad = angle_rad,
         .max_speed = max_speed,
         .direction = (angle_rad > 0) ? DIR_LEFT : DIR_RIGHT,
-<<<<<<< HEAD
-        .relative = relative
-    };
-    
-=======
         .relative = relative};
 
->>>>>>> ab5df6ee
     if (!move_queue_push(&g_pilot.moveQueue, &move))
     {
         X_LOG_TRACE("pilot_turn: Failed to push move to queue (queue full)");
         return PILOT_ERROR_QUEUE_FULL;
     }
-<<<<<<< HEAD
-    
-=======
-
->>>>>>> ab5df6ee
+
     pilot_post_event(PILOT_EVT_TURN);
     return PILOT_OK;
 }
@@ -947,29 +691,11 @@
 /////////////////////////////////
 void pilot_goTo(double positionX, double positionY, int max_speed)
 {
-<<<<<<< HEAD
-    (void)positionX;  
-    (void)positionY;
-    (void)max_speed;
-
-    X_LOG_TRACE("Function seems to not be implemented");
-    X_ASSERT(0);
-
-    Move move = {
-        .distance_mm = 0.0,
-        .angle_rad = 0.0,
-        .max_speed = max_speed,
-        .direction = DIR_FORWARD,
-        .relative = false
-    };
-    move_queue_push(&g_pilot.moveQueue, &move);
-=======
     // Stocke la cible dans g_pilot (ajoute ces champs dans la struct Pilot si besoin)
     g_pilot.gotoTargetX = positionX;
     g_pilot.gotoTargetY = positionY;
     g_pilot.gotoMaxSpeed = max_speed;
 
->>>>>>> ab5df6ee
     pilot_post_event(PILOT_EVT_GOTO);
 }
 
@@ -984,13 +710,8 @@
 /////////////////////////////////
 /// pilot_getPosition
 /////////////////////////////////
-<<<<<<< HEAD
-int32_t pilot_getPosition(Position* p_pttPosition) 
-{ 
-=======
 int32_t pilot_getPosition(Position *p_pttPosition)
 {
->>>>>>> ab5df6ee
     X_ASSERT(p_pttPosition != NULL);
     p_pttPosition->positionX = g_pilot.position.positionX;
     p_pttPosition->positionY = g_pilot.position.positionY;
@@ -1001,43 +722,25 @@
 /////////////////////////////////
 /// pilot_getSpeed
 /////////////////////////////////
-<<<<<<< HEAD
-int pilot_getSpeed(void) 
-{ 
-    return g_pilot.targetSpeed; 
-=======
 int pilot_getSpeed(void)
 {
     return g_pilot.targetSpeed;
->>>>>>> ab5df6ee
 }
 
 /////////////////////////////////
 /// pilot_getDistanceMeter
 /////////////////////////////////
-<<<<<<< HEAD
-int pilot_getDistanceMeter(void) 
-{ 
-    return (int)g_pilot.distanceMeter; 
-=======
 int pilot_getDistanceMeter(void)
 {
     return (int)g_pilot.distanceMeter;
->>>>>>> ab5df6ee
 }
 
 /////////////////////////////////
 /// pilot_resetDistanceMeter
 /////////////////////////////////
-<<<<<<< HEAD
-void pilot_resetDistanceMeter(void) 
-{ 
-    g_pilot.distanceMeter = 0.0; 
-=======
 void pilot_resetDistanceMeter(void)
 {
     g_pilot.distanceMeter = 0.0;
->>>>>>> ab5df6ee
 }
 
 /////////////////////////////////
@@ -1054,26 +757,6 @@
 /////////////////////////////////
 /// pilot_getErrorString
 /////////////////////////////////
-<<<<<<< HEAD
-const char* pilot_getErrorString(int32_t error)
-{
-    switch (error)
-    {
-        case PILOT_OK:
-            return "Success";
-        case PILOT_ERROR_INVALID_ARGUMENT:
-            return "Invalid argument";
-        case PILOT_ERROR_QUEUE_FULL:
-            return "Queue is full";
-        case PILOT_ERROR_QUEUE_EMPTY:
-            return "Queue is empty";
-        case PILOT_ERROR_INIT_FAILED:
-            return "Initialization failed";
-        case PILOT_ERROR_NOT_INITIALIZED:
-            return "Module not initialized";
-        default:
-            return "Unknown error";
-=======
 const char *pilot_getErrorString(int32_t error)
 {
     switch (error)
@@ -1092,6 +775,5 @@
         return "Module not initialized";
     default:
         return "Unknown error";
->>>>>>> ab5df6ee
     }
 }