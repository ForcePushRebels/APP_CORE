////////////////////////////////////////////////////////////
//  pilot.c
//  implementation of the pilot module
//
// general discloser: copy or share the file is forbidden
// Written : 23/05/2025
// Modified: 30/05/2025 - Fixed security issues
////////////////////////////////////////////////////////////

#include "pilot.h"
#include "xLog.h"
#include "xTask.h"
#include "xTimer.h"
#include "xOsMutex.h"
#include <stdlib.h>
#include <string.h>
#include <math.h>
#include "positionControl.h"

#ifndef intervention_manager__startMove
#define intervention_manager__startMove() /* TODO: call real startMove */
#endif

#ifndef intervention_manager__endMove
#define intervention_manager__endMove()   /* TODO: call real endMove */
#endif

// --- Types internes ---
typedef struct
{
    Move moves[16];
    int head, tail, count;
    xOsMutexCtx mutex;
} MoveQueue;

typedef struct
{
    PilotEvent events[16];
    int head, tail, count;
    xOsMutexCtx mutex;
} EventQueue;

// --- Variables globales ---
static Pilot g_pilot;
static PilotState g_state = PILOT_STATE_WAIT_MOVE;


/////////////////////////////////
/// @brief Internal prototypes
/////////////////////////////////
static void *pilot_task(void* p_pttArg);
static int move_queue_init(moveQueue_t* p_pttMoveQueue);
static bool move_queue_push(moveQueue_t* p_pttMoveQueue, Move *p_pttMove);
static bool move_queue_pop(moveQueue_t* p_pttMoveQueue, Move *p_pttMove);
static int move_queue_size(moveQueue_t* p_pttMoveQueue);
static int event_queue_init(evtQueue_t* p_pttEvtQueue);
static bool event_queue_push(evtQueue_t* p_pttEvtQueue, PilotEvent evt);
static bool event_queue_pop(evtQueue_t* p_pttEvtQueue, PilotEvent *evt);
static void pilot_post_event(PilotEvent evt);

/////////////////////////////////
/// @brief Pilot actions
/////////////////////////////////
void pilot_action_computeAdvance(void* arg);
void pilot_action_computeContinuousAdvance(void* arg);
void pilot_action_computeTurn(void* arg);
void pilot_action_computeGoTo(void* arg);
void pilot_action_startMoves(void* arg);
void pilot_action_handleMove(void* arg);
void pilot_action_computeStop(void* arg);
void pilot_action_endMove(void* arg);
void pilot_action_nextMove(void* arg);
void pilot_action_check_next_move(void* arg);
void pilot_action_updatePosition(void* arg);
void pilot_action_emergencyStop(void* arg);

/////////////////////////////////
/// @brief Pilot transitions
/////////////////////////////////
pilot_transition_t pilot_transitions[PILOT_STATE_COUNT][PILOT_EVT_COUNT] = {
    [PILOT_STATE_WAIT_MOVE] = {
        [PILOT_EVT_ADVANCE] = {.next_state = PILOT_STATE_COMPUTE_MOVE, .action = pilot_action_computeAdvance},
        [PILOT_EVT_CONTINUOUS_ADVANCE] = {.next_state = PILOT_STATE_COMPUTE_MOVE, .action = pilot_action_computeContinuousAdvance},
        [PILOT_EVT_TURN] = {.next_state = PILOT_STATE_COMPUTE_MOVE, .action = pilot_action_computeTurn},
        [PILOT_EVT_GOTO] = {.next_state = PILOT_STATE_COMPUTE_MOVE, .action = pilot_action_computeGoTo},
    },
    [PILOT_STATE_COMPUTE_MOVE] = {
        [PILOT_EVT_START_MOVES] = {.next_state = PILOT_STATE_MOVING, .action = pilot_action_startMoves},
    },
    [PILOT_STATE_MOVING] = {
        [PILOT_EVT_END_MOVE] = {.next_state = PILOT_STATE_END_MOVE, .action = pilot_action_endMove},
        [PILOT_EVT_STOP] = {.next_state = PILOT_STATE_WAIT_MOVE, .action = pilot_action_emergencyStop},
    },
    [PILOT_STATE_END_MOVE] = {
        [PILOT_EVT_CHECK_NEXT_MOVE] = {.next_state = PILOT_STATE_CHECK_NEXT_MOVE, .action = pilot_action_check_next_move},
    },
    [PILOT_STATE_CHECK_NEXT_MOVE] = {
        [PILOT_EVT_NEXT_MOVE] = {.next_state = PILOT_STATE_MOVE_IN_PROGRESS, .action = pilot_action_nextMove},
        [PILOT_EVT_END_ALL_MOVES] = {.next_state = PILOT_STATE_WAIT_MOVE, .action = pilot_action_endMove},
    },
    [PILOT_STATE_MOVE_IN_PROGRESS] = {
        [PILOT_EVT_STOP] = {.next_state = PILOT_STATE_MOVE_IN_PROGRESS, .action = pilot_action_computeStop},
        [PILOT_EVT_END_MOVE] = {.next_state = PILOT_STATE_END_MOVE, .action = pilot_action_endMove},
    },
};


/////////////////////////////////
/// move_queue_init
/////////////////////////////////
static int move_queue_init(moveQueue_t* p_pttMoveQueue)
{
    X_ASSERT(p_pttMoveQueue != NULL);

    int l_iret = 0;

    XOS_MEMORY_SANITIZE(p_pttMoveQueue, sizeof(*p_pttMoveQueue));

    l_iret = mutexCreate(&p_pttMoveQueue->mutex);
    if (l_iret != MUTEX_OK)
    {
        X_LOG_TRACE("move_queue_init: mutexCreate failed");
        return l_iret;
    }
    return PILOT_OK;
}

/////////////////////////////////
/// move_queue_push
/////////////////////////////////
static bool move_queue_push(moveQueue_t* p_pttMoveQueue, Move *p_pttMove)
{
    X_ASSERT(p_pttMoveQueue != NULL);
    X_ASSERT(p_pttMove != NULL);

    bool l_bReturn = false;
    int l_iret = 0;
    l_iret = mutexLock(&p_pttMoveQueue->mutex);
    if (l_iret != MUTEX_OK)
    {
        X_LOG_TRACE("move_queue_push: mutexLock failed");
        return l_bReturn;
    }

    if (p_pttMoveQueue->count < 16)
    {
        p_pttMoveQueue->moves[p_pttMoveQueue->tail] = *p_pttMove;
        p_pttMoveQueue->tail = (p_pttMoveQueue->tail + 1) % 16;
        p_pttMoveQueue->count++;
        l_bReturn = true;
    }
    else
    {
        X_LOG_TRACE("move_queue_push: queue FULL!");
    }

    l_iret = mutexUnlock(&p_pttMoveQueue->mutex);
    if (l_iret != MUTEX_OK)
    {
        X_LOG_TRACE("move_queue_push: mutexUnlock failed");
        return l_bReturn;
    }
    return l_bReturn;
}

/////////////////////////////////
/// move_queue_pop
/////////////////////////////////
static bool move_queue_pop(moveQueue_t* p_pttMoveQueue, Move *p_pttMove)
{
    X_ASSERT(p_pttMoveQueue != NULL);
    X_ASSERT(p_pttMove != NULL);

    bool l_bReturn = false;
    int l_iret = 0;
    l_iret = mutexLock(&p_pttMoveQueue->mutex);

    if (l_iret != MUTEX_OK)
    {
        X_LOG_TRACE("move_queue_pop: mutexLock failed");
        return l_bReturn;
    }

    if (p_pttMoveQueue->count > 0)
    {
        *p_pttMove = p_pttMoveQueue->moves[p_pttMoveQueue->head];
        p_pttMoveQueue->head = (p_pttMoveQueue->head + 1) % 16;
        p_pttMoveQueue->count--;
        l_bReturn = true;
    }

    l_iret = mutexUnlock(&p_pttMoveQueue->mutex);
    if (l_iret != MUTEX_OK)
    {
        X_LOG_TRACE("move_queue_pop: mutexUnlock failed");
        return l_bReturn;
    }
    return l_bReturn;
}

/////////////////////////////////
/// move_queue_size
/////////////////////////////////
static int move_queue_size(moveQueue_t* p_pttMoveQueue)
{
    X_ASSERT(p_pttMoveQueue != NULL);

    int l_iret = 0;
    int l_iReturn = 0;

    l_iret = mutexLock(&p_pttMoveQueue->mutex);
    if (l_iret != MUTEX_OK)
    {
        X_LOG_TRACE("move_queue_size: mutexLock failed");
        return l_iReturn;
    }

    l_iReturn = p_pttMoveQueue->count;

    l_iret = mutexUnlock(&p_pttMoveQueue->mutex);
    if (l_iret != MUTEX_OK)
    {
        X_LOG_TRACE("move_queue_size: mutexUnlock failed");
    }
    return l_iReturn;
}

/////////////////////////////////
/// event_queue_init
/////////////////////////////////
static int event_queue_init(evtQueue_t* p_pttEvtQueue)
{
    X_ASSERT(p_pttEvtQueue != NULL);

    int l_iret = 0;

    XOS_MEMORY_SANITIZE(p_pttEvtQueue, sizeof(*p_pttEvtQueue));

    l_iret = mutexCreate(&p_pttEvtQueue->mutex);
    if (l_iret != MUTEX_OK)
    {
        X_LOG_TRACE("event_queue_init: mutexCreate failed");
        return l_iret;
    }
    return PILOT_OK;
}

/////////////////////////////////
/// event_queue_push
/////////////////////////////////
static bool event_queue_push(evtQueue_t* p_pttEvtQueue, PilotEvent evt)
{
    X_ASSERT(p_pttEvtQueue != NULL);

    bool l_bReturn = false;
    int l_iret = 0;

    l_iret = mutexLock(&p_pttEvtQueue->mutex);
    if (l_iret != MUTEX_OK)
    {
        X_LOG_TRACE("event_queue_push: mutexLock failed");
        return l_bReturn;
    }

    if (p_pttEvtQueue->count < 16)
    {
        p_pttEvtQueue->events[p_pttEvtQueue->tail] = evt;
        p_pttEvtQueue->tail = (p_pttEvtQueue->tail + 1) % 16;
        p_pttEvtQueue->count++;
        l_bReturn = true;
    }
    else
    {
        X_LOG_TRACE("event_queue_push: queue FULL!");
    }

    l_iret = mutexUnlock(&p_pttEvtQueue->mutex);
    if (l_iret != MUTEX_OK)
    {
        X_LOG_TRACE("event_queue_push: mutexUnlock failed");
    }
    return l_bReturn;
}

/////////////////////////////////
/// event_queue_pop
/////////////////////////////////
static bool event_queue_pop(evtQueue_t* p_pttEvtQueue, PilotEvent *p_pttEvt)
{
    X_ASSERT(p_pttEvtQueue != NULL);
    X_ASSERT(p_pttEvt != NULL);

    bool l_bReturn = false;
    int l_iret = 0;

    l_iret = mutexLock(&p_pttEvtQueue->mutex);
    if (l_iret != MUTEX_OK)
    {
        X_LOG_TRACE("event_queue_pop: mutexLock failed");
        return l_bReturn;
    }

    if (p_pttEvtQueue->count > 0)
    {
        *p_pttEvt = p_pttEvtQueue->events[p_pttEvtQueue->head];
        p_pttEvtQueue->head = (p_pttEvtQueue->head + 1) % 16;
        p_pttEvtQueue->count--;
        l_bReturn = true;
    }

    l_iret = mutexUnlock(&p_pttEvtQueue->mutex);
    if (l_iret != MUTEX_OK)
    {
        X_LOG_TRACE("event_queue_pop: mutexUnlock failed");
    }
    return l_bReturn;
}

/////////////////////////////////
/// pilot_post_event
/////////////////////////////////
static void pilot_post_event(PilotEvent evt)
{
    event_queue_push(&g_pilot.evtQueue, evt);
}

/////////////////////////////////
/// pilot_task
/////////////////////////////////
static void *pilot_task(void* p_pttArg)
{
    (void)p_pttArg;

    while (g_pilot.pilotTask.a_iStopFlag == OS_TASK_SECURE_FLAG)
    {
        PilotEvent evt;
        if (event_queue_pop(&g_pilot.evtQueue, &evt))
        {
            pilot_transition_t *t = &pilot_transitions[g_state][evt];
            if (t->action)
            {
                t->action(NULL);
            }
            g_state = t->next_state;
        }
        else
        {
            if ((g_state == PILOT_STATE_MOVING || g_state == PILOT_STATE_MOVE_IN_PROGRESS) &&
                position_control_is_motion_finished())
            {
                pilot_post_event(PILOT_EVT_END_MOVE);
            }
            xTimerDelay(10);
        }
    }
    return NULL;
}

/////////////////////////////////
/// pilot_action_computeAdvance
/////////////////////////////////
void pilot_action_computeAdvance(void* arg)
{
    (void)arg;  // Unused parameter
    pilot_post_event(PILOT_EVT_START_MOVES);
}

/////////////////////////////////
/// pilot_action_computeContinuousAdvance
/////////////////////////////////
void pilot_action_computeContinuousAdvance(void* arg)
{
    (void)arg;  // Unused parameter
    pilot_post_event(PILOT_EVT_START_MOVES);
}

/////////////////////////////////
/// pilot_action_computeTurn
/////////////////////////////////
void pilot_action_computeTurn(void* arg)
{
    (void)arg;  // Unused parameter
    pilot_post_event(PILOT_EVT_START_MOVES);
}

/////////////////////////////////
/// pilot_action_computeGoTo
/////////////////////////////////
void pilot_action_computeGoTo(void* arg)
{
    (void)arg;  // Unused parameter
    pilot_post_event(PILOT_EVT_START_MOVES);
}

/////////////////////////////////
/// pilot_action_startMoves
/////////////////////////////////
void pilot_action_startMoves(void* arg)
{
    (void)arg;  // Unused parameter
    int sz = move_queue_size(&g_pilot.moveQueue);
    if (sz > 0)
    {
<<<<<<< HEAD
        Move move = {0};  // Initialize all fields to 0
=======
        Move move;
>>>>>>> a3f23953
        move_queue_pop(&g_pilot.moveQueue, &move);

        // Notifier le début du mouvement
        intervention_manager__startMove();

        if (move.angle_rad != 0.0)
        {
            position_control_turn(move.angle_rad, (float)move.max_speed);
        }
        else
        {
            position_control_advance(move.distance_mm, move.max_speed);
        }
    }
}

/////////////////////////////////
/// pilot_action_emergencyStop
/////////////////////////////////
void pilot_action_emergencyStop(void* arg)
{
    (void)arg;  // Unused parameter
    position_control_stop();
}

/////////////////////////////////
/// pilot_action_endMove
/////////////////////////////////
void pilot_action_endMove(void* arg)
{
    (void)arg;  // Unused parameter
    if (position_control_is_motion_finished())
    {
        // Notifier la fin du mouvement pour Uriel
        intervention_manager__endMove();

        // X_LOG_TRACE("pilot_action_endMove: motion finished, posting CHECK_NEXT_MOVE");
        pilot_post_event(PILOT_EVT_CHECK_NEXT_MOVE);
    }
}

/////////////////////////////////
/// pilot_action_nextMove
/////////////////////////////////
void pilot_action_nextMove(void* arg)
{
    (void)arg;  // Unused parameter
    pilot_action_startMoves(NULL);
}

/////////////////////////////////
/// pilot_action_check_next_move
/////////////////////////////////
void pilot_action_check_next_move(void* arg)
{
    (void)arg;  // Unused parameter
    if (move_queue_size(&g_pilot.moveQueue) > 0)
    {
        pilot_post_event(PILOT_EVT_NEXT_MOVE);
    }
    else
    {
        pilot_post_event(PILOT_EVT_END_ALL_MOVES);
    }
}

/////////////////////////////////
/// pilot_action_updatePosition
/////////////////////////////////
void pilot_action_updatePosition(void* arg)
{
    (void)arg;  // Unused parameter
    Position_t pos;
    if (position_control_get_position(&pos) == 0)
    {
        g_pilot.position.positionX = pos.x_mm;
        g_pilot.position.positionY = pos.y_mm;
        g_pilot.position.angle = pos.angle_rad;
    }
}

/////////////////////////////////
/// pilot_action_computeStop
/////////////////////////////////
void pilot_action_computeStop(void* arg)
{
    (void)arg;  // Unused parameter
    position_control_stop();
}

/////////////////////////////////
/// pilot_init
/////////////////////////////////
int32_t pilot_init()
{
    XOS_MEMORY_SANITIZE(&g_pilot, sizeof(g_pilot));
    XOS_MEMORY_SANITIZE(&g_pilot.moveQueue, sizeof(g_pilot.moveQueue));
    XOS_MEMORY_SANITIZE(&g_pilot.evtQueue, sizeof(g_pilot.evtQueue));

    int l_iret = 0;

    l_iret = move_queue_init(&g_pilot.moveQueue);
    if (l_iret != PILOT_OK)
    {
        X_LOG_TRACE("pilot_init: move_queue_init failed");
        return l_iret;
    }
    l_iret = event_queue_init(&g_pilot.evtQueue);
    if (l_iret != PILOT_OK)
    {
        X_LOG_TRACE("pilot_init: event_queue_init failed");
        return l_iret;
    }

    l_iret = osTaskInit(&g_pilot.pilotTask);
    if (l_iret != OS_TASK_SUCCESS)
    {
        X_LOG_TRACE("pilot_init: osTaskInit failed");
        return l_iret;
    }

    // Configure task function
    g_pilot.pilotTask.t_ptTask = pilot_task;
    g_pilot.pilotTask.t_ptTaskArg = NULL;

    l_iret = osTaskCreate(&g_pilot.pilotTask);
    if (l_iret != OS_TASK_SUCCESS)
    {
        X_LOG_TRACE("pilot_init: osTaskCreate failed");
        return l_iret;
    }

    return PILOT_OK;
}

/////////////////////////////////
/// pilot_shutdown
/////////////////////////////////
int32_t pilot_shutdown(void)
{
    int32_t l_iret = PILOT_OK;
    atomic_store_explicit(&g_pilot.pilotTask.a_iStopFlag, OS_TASK_STOP_REQUEST , memory_order_relaxed);
    
    l_iret = osTaskStop(&g_pilot.pilotTask, 2);
    if (l_iret != OS_TASK_SUCCESS)
    {
        X_LOG_TRACE("pilot_shutdown: osTaskStop failed");
    }
    
    mutexDestroy(&g_pilot.moveQueue.mutex);
    mutexDestroy(&g_pilot.evtQueue.mutex);
    XOS_MEMORY_SANITIZE(&g_pilot, sizeof(g_pilot));
    
    return l_iret;
}

/////////////////////////////////
/// pilot_advance
/////////////////////////////////
int32_t pilot_advance(double distance_mm, float max_speed)
{
    // Validate input parameters
    if (max_speed <= 0.0f || distance_mm <= 0.0)
    {
        X_LOG_TRACE("pilot_advance: Invalid parameters (distance=%.2f, speed=%.2f)", distance_mm, max_speed);
        return PILOT_ERROR_INVALID_ARGUMENT;
    }

    Move move = {
        .distance_mm = distance_mm,
        .angle_rad = 0.0,
        .max_speed = max_speed,
        .direction = DIR_FORWARD,
        .relative = true
    };
    
    if (!move_queue_push(&g_pilot.moveQueue, &move))
    {
        X_LOG_TRACE("pilot_advance: Failed to push move to queue (queue full)");
        return PILOT_ERROR_QUEUE_FULL;
    }
    
    pilot_post_event(PILOT_EVT_ADVANCE);
    return PILOT_OK;
}

/////////////////////////////////
/// pilot_continuousAdvance
/////////////////////////////////
void pilot_continuousAdvance(int max_speed)
{
    Move move = {
        .distance_mm = 1000000,
        .angle_rad = 0.0,
        .max_speed = max_speed,
        .direction = DIR_FORWARD,
        .relative = true};
    move_queue_push(&g_pilot.moveQueue, &move);
    pilot_post_event(PILOT_EVT_CONTINUOUS_ADVANCE);
}

/////////////////////////////////
/// pilot_turn
/////////////////////////////////
int32_t pilot_turn(double angle_rad, int max_speed, bool relative)
{
    // Validate input parameters
    if (max_speed <= 0 || angle_rad == 0.0)
    {
        X_LOG_TRACE("pilot_turn: Invalid parameters (angle=%.2f, speed=%d)", angle_rad, max_speed);
        return PILOT_ERROR_INVALID_ARGUMENT;
    }

    Move move = {
        .distance_mm = 0.0,
        .angle_rad = angle_rad,
        .max_speed = max_speed,
        .direction = (angle_rad > 0) ? DIR_LEFT : DIR_RIGHT,
        .relative = relative
    };
    
    if (!move_queue_push(&g_pilot.moveQueue, &move))
    {
        X_LOG_TRACE("pilot_turn: Failed to push move to queue (queue full)");
        return PILOT_ERROR_QUEUE_FULL;
    }
    
    pilot_post_event(PILOT_EVT_TURN);
    return PILOT_OK;
}

/////////////////////////////////
/// pilot_goTo
/////////////////////////////////
void pilot_goTo(double positionX, double positionY, int max_speed)
{
    (void)positionX;  
    (void)positionY;
    (void)max_speed;

    X_LOG_TRACE("Function seems to not be implemented");
    X_ASSERT(0);

    Move move = {
        .distance_mm = 0.0,
        .angle_rad = 0.0,
        .max_speed = max_speed,
        .direction = DIR_FORWARD,
        .relative = false
    };
    move_queue_push(&g_pilot.moveQueue, &move);
    pilot_post_event(PILOT_EVT_GOTO);
}

/////////////////////////////////
/// pilot_stop
/////////////////////////////////
void pilot_stop()
{
    pilot_post_event(PILOT_EVT_STOP);
}

/////////////////////////////////
/// pilot_getPosition
/////////////////////////////////
int32_t pilot_getPosition(Position* p_pttPosition) 
{ 
    X_ASSERT(p_pttPosition != NULL);
    p_pttPosition->positionX = g_pilot.position.positionX;
    p_pttPosition->positionY = g_pilot.position.positionY;
    p_pttPosition->angle = g_pilot.position.angle;
    return PILOT_OK;
}

/////////////////////////////////
/// pilot_getSpeed
/////////////////////////////////
int pilot_getSpeed(void) 
{ 
    return g_pilot.targetSpeed; 
}

/////////////////////////////////
/// pilot_getDistanceMeter
/////////////////////////////////
int pilot_getDistanceMeter(void) 
{ 
    return (int)g_pilot.distanceMeter; 
}

/////////////////////////////////
/// pilot_resetDistanceMeter
/////////////////////////////////
void pilot_resetDistanceMeter(void) 
{ 
    g_pilot.distanceMeter = 0.0; 
}

/////////////////////////////////
/// pilot_setAcceleration
/////////////////////////////////
void pilot_setAcceleration(double linearAcceleration, double angularAcceleration)
{
    (void)linearAcceleration;
    (void)angularAcceleration;
    X_LOG_TRACE("Function seems to not be implemented");
    X_ASSERT(0);
}

/////////////////////////////////
/// pilot_getErrorString
/////////////////////////////////
const char* pilot_getErrorString(int32_t error)
{
    switch (error)
    {
        case PILOT_OK:
            return "Success";
        case PILOT_ERROR_INVALID_ARGUMENT:
            return "Invalid argument";
        case PILOT_ERROR_QUEUE_FULL:
            return "Queue is full";
        case PILOT_ERROR_QUEUE_EMPTY:
            return "Queue is empty";
        case PILOT_ERROR_INIT_FAILED:
            return "Initialization failed";
        case PILOT_ERROR_NOT_INITIALIZED:
            return "Module not initialized";
        default:
            return "Unknown error";
    }
}<|MERGE_RESOLUTION|>--- conflicted
+++ resolved
@@ -401,11 +401,7 @@
     int sz = move_queue_size(&g_pilot.moveQueue);
     if (sz > 0)
     {
-<<<<<<< HEAD
-        Move move = {0};  // Initialize all fields to 0
-=======
         Move move;
->>>>>>> a3f23953
         move_queue_pop(&g_pilot.moveQueue, &move);
 
         // Notifier le début du mouvement
