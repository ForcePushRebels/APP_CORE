#include "positionControl.h"
#include "motorControl.h"
#include "hardwareAbstraction.h"
#include "xTimer.h"
#include "xOsMutex.h"
#include "xTask.h"
#include "xLog.h"
#include <math.h>
#include <string.h>


// Définition de la marge de correction en ticks
#define CORRECTION_MARGIN_TICKS 0

// Activer/désactiver la correction du débordement des encodeurs
#define CORRECTION 1
bool g_bCorrection = true;

// Variable de position globale
<<<<<<< HEAD
static Position_t g_robot_position = {200, 200, 0.0};
=======
static Position_t g_robot_position = {0, 0, 0.0};
>>>>>>> ceb8fe10
static xOsMutexCtx g_position_mutex;

// Structure de contrôle de position pour chaque roue
typedef struct
{
    int32_t current_ticks; // Position actuelle de l'encodeur en ticks
    int32_t target_ticks;  // Position cible de l'encodeur en ticks
    double current_speed;  // Vitesse actuelle en rad/s
    double target_speed;   // Vitesse cible en rad/s
    double max_speed;      // Vitesse maximale pour ce mouvement
    bool motion_finished;  // Drapeau indiquant si le mouvement est terminé
    bool should_stop;      // Drapeau pour demander l'arrêt du mouvement
    xOsMutexCtx mutex;     // Mutex pour la sécurité des threads
    xOsTaskCtx task;       // Contexte de la tâche
    bool running;          // Drapeau d'exécution de la tâche
} wheel_position_control_t;

typedef enum {
    WAIT,
    MOVE_INIT,
    ACC,
    MOVE,
    DECC,
    CORR,
    STOP
} StateMove;

// Variables globales
static wheel_position_control_t g_left_wheel;
static wheel_position_control_t g_right_wheel;
static bool g_initialized = false;
static double g_common_target_speed = 0.0; // Vitesse cible commune
static xOsMutexCtx g_speed_mutex;          // Mutex pour la vitesse commune
static move_type_t g_current_move_type;    // Type de mouvement en cours
StateMove g_state = WAIT;



// Fonction utilitaire pour convertir la distance en ticks d'encodeur
static int32_t distance_to_ticks(double distance_mm)
{
    int32_t ticks = (int32_t)((distance_mm / 10.0) / (float)(WHEEL_PERIMETER_CM/ENCODER_TICKS_REV));
    return ticks;
}

// Fonction pour calculer la distance nécessaire pour une rampe de vitesse
static int32_t calculate_ramp_tick(double target_speed, double acceleration)
{
    // Formule : distance = (vitesse_finale² - vitesse_initiale²) / (2 * accélération)
    // Comme vitesse_initiale = 0, on simplifie à : distance = vitesse_finale² / (2 * accélération)
    double distance_rad = (target_speed * target_speed) / (2.0 * acceleration);

    // Conversion distance en rad vers cm
    // distance_cm = distance_rad * rayon_roue
    double distance_mm = distance_rad * (WHEEL_DIAMETER_CM / 2.0) * 10;
    
    return distance_to_ticks(distance_mm);
}

// Fonction utilitaire pour convertir l'angle en ticks d'encodeur
static int32_t angle_to_ticks(double angle_rad)
{
    // Calculer la rotation de roue pour l'angle souhaité
    // Pour une propulsion différentielle, la rotation de roue est:
    // rotation_roue = (angle * distance_roues) / rayon_roue
    double wheel_rotation_rad = ((WHEEL_DISTANCE_CM/2.0) * angle_rad)*0.962;
    
    // Convertir les radians en ticks d'encodeur
    // Multiplier par 10 pour corriger l'échelle
    int32_t ticks = (int32_t)((wheel_rotation_rad) / (WHEEL_PERIMETER_CM/ENCODER_TICKS_REV));
    
    return ticks;
}

// --- Fonctions internes ---

// Fonction utilitaire pour mettre à jour la position du robot
static void update_robot_position(int32_t left_ticks, int32_t right_ticks)
{
    // Calculer la variation d'angle en radians
    // 1 tick = 0.21 degrés = 0.00366 radians
    double delta_angle = (right_ticks * -ANGLE_PER_TICK_RAD) + (left_ticks * ANGLE_PER_TICK_RAD);
    
    // Calculer la distance parcourue en cm
    // 1 tick = 0.028 cm
    double center_distance = ((abs(left_ticks) + abs(right_ticks)) * 0.028) / 2.0;
    
    // Déterminer le sens du mouvement
    if (left_ticks < 0 || right_ticks < 0) {
        center_distance = -center_distance;
    }
    
    mutexLock(&g_position_mutex);
    
    // Mettre à jour l'angle absolu
    g_robot_position.angle_rad += delta_angle;
    
    // Normaliser l'angle à [-π, π]
    while (g_robot_position.angle_rad > M_PI) g_robot_position.angle_rad -= 2.0 * M_PI;
    while (g_robot_position.angle_rad < -M_PI) g_robot_position.angle_rad += 2.0 * M_PI;
    
    // Mettre à jour les coordonnées x et y
    // Utiliser l'angle moyen pendant le mouvement pour plus de précision
    double avg_angle = g_robot_position.angle_rad - (delta_angle / 2.0);
    double dx = center_distance * 10.0 * cos(avg_angle); // Calcul en double
    double dy = center_distance * 10.0 * sin(avg_angle); // Calcul en double
    
    // Accumuler les changements de position directement en double
    if (g_current_move_type == FORWARD) {
        g_robot_position.x_mm += dx;
        g_robot_position.y_mm += dy;
    }
    
    // X_LOG_TRACE("Position mise à jour - left_ticks: %d, right_ticks: %d",
    //             left_ticks, right_ticks);

    //X_LOG_TRACE("Position mise à jour - X: %.2f mm, Y: %.2f mm, Angle: %.2f°",
    //             g_robot_position.x_mm, g_robot_position.y_mm, g_robot_position.angle_rad * 180.0 / M_PI);
    
    mutexUnlock(&g_position_mutex);
}


static void* wheel_position_control_task(void* arg) 
{
    (void)arg;

    X_LOG_TRACE("Position control task started");
    
    double step_acc = ACCELERATION_COEF * REGULATION_PERIOD_MS / 1000.0, step_decc = DECELERATION_COEF * REGULATION_PERIOD_MS / 1000.0;
    double right_wheel_speed = 0.0, left_wheel_speed = 0.0;
    int32_t nb_decc_tick = 0;
    
    // Variables pour stocker les valeurs précédentes des encodeurs  
    int32_t encoder_values[2] = {0, 0};
    static int32_t prev_left_ticks = 0;
    static int32_t prev_right_ticks = 0;
    static bool first_run = true;

    GetMotorEncoderValues(encoder_values);
    prev_left_ticks = encoder_values[0];
    prev_right_ticks = encoder_values[1];
<<<<<<< HEAD

    while (control->running) 
=======
    

    while (1)//(atomic_load(&self->a_iStopFlag) == OS_TASK_SECURE_FLAG)//(control->running) 
>>>>>>> ceb8fe10
    {

        // Obtenir les positions actuelles des encodeurs
        int32_t encoder_values[2] = {0, 0};
        GetMotorEncoderValues(encoder_values);
        
        // Calculer les variations des encodeurs
        int32_t delta_left_ticks = encoder_values[0] - prev_left_ticks;
        int32_t delta_right_ticks = encoder_values[1] - prev_right_ticks;
        
        // Mettre à jour les valeurs précédentes
        prev_left_ticks = encoder_values[0];
        prev_right_ticks = encoder_values[1];
        
        // Mettre à jour la position du robot si ce n'est pas le premier passage
        if (!first_run) {
            mutexLock(&g_position_mutex);
            update_robot_position(delta_left_ticks, delta_right_ticks);
            mutexUnlock(&g_position_mutex);
        }
        first_run = false;
        
        // Mettre à jour les ticks actuels
        mutexLock(&g_left_wheel.mutex);
        mutexLock(&g_right_wheel.mutex);

        g_left_wheel.current_ticks = encoder_values[0];
        g_right_wheel.current_ticks = encoder_values[1];

        // Afficher la position du robot

        
        // Calculer la distance restante en ticks
        //int32_t remaining_ticks = control->target_ticks - control->current_ticks;
        //int32_t abs_remaining = abs(remaining_ticks);

        if (g_left_wheel.should_stop && g_right_wheel.should_stop) 
        {
            /*X_LOG_TRACE("Position control stop requested - Left: %d, Right: %d", 
                g_left_wheel.should_stop, g_right_wheel.should_stop);*/
            g_left_wheel.should_stop = false;
            g_right_wheel.should_stop = false;
            g_state = DECC;
            step_decc *=2;
            g_bCorrection = false;
            mutexUnlock(&g_right_wheel.mutex);
            mutexUnlock(&g_left_wheel.mutex);
            continue;
        }

        switch (g_state)
        {
            case WAIT :
                //X_LOG_TRACE("État: WAIT - Left_finished: %d - Right_finished: %d", 
                //    g_left_wheel.motion_finished,
                //    g_right_wheel.motion_finished);

                if(!g_left_wheel.motion_finished && !g_right_wheel.motion_finished)
                {
                    g_state = MOVE_INIT;
                }
                break; 
                
            case MOVE_INIT :
                // Variables pour le contrôle de la phase d'accélération

                right_wheel_speed = 0.0; 
                left_wheel_speed = 0.0;

                g_bCorrection = true;

                X_ASSERT(g_left_wheel.max_speed == g_right_wheel.max_speed);
                
                // Calculer le nombre de ticks pendant la rampe de décélération
                nb_decc_tick = calculate_ramp_tick(g_left_wheel.max_speed, DECELERATION_COEF);

                step_decc = DECELERATION_COEF * REGULATION_PERIOD_MS / 1000.0;

                g_state = ACC;
                break; 

            case ACC :
                /*
                X_LOG_TRACE("État: ACC - left target_ticks: %d - current_ticks: %d - nb_decc_tick: %d && right target_ticks: %d - current_ticks: %d - nb_decc_tick: %d",
                    g_left_wheel.target_ticks, g_left_wheel.current_ticks, nb_decc_tick,
                    g_right_wheel.target_ticks, g_right_wheel.current_ticks, nb_decc_tick);*/

                mutexLock(&g_speed_mutex);
                g_common_target_speed += step_acc;
                if (g_common_target_speed >= g_left_wheel.max_speed) {
                    g_common_target_speed = g_left_wheel.max_speed;
                    g_state = MOVE;
                }
                mutexUnlock(&g_speed_mutex);

                // Vérifier si on a parcouru la moitié des ticks
                if (abs(g_left_wheel.target_ticks - g_left_wheel.current_ticks) <= abs(nb_decc_tick))
                {
                    g_state = DECC;
                }
                break; 

            case MOVE :
                /*
                X_LOG_TRACE("État: MOVE");
                X_LOG_TRACE("État: MOVE - target_ticks: %d - current_ticks: %d - nb_decc_tick: %d",
                    g_left_wheel.target_ticks, g_left_wheel.current_ticks, nb_decc_tick);
                X_LOG_TRACE("État: MOVE - target_ticks: %d - current_ticks: %d - nb_decc_tick: %d",
                    g_right_wheel.target_ticks, g_right_wheel.current_ticks, nb_decc_tick);*/

                //X_LOG_TRACE("État: MOVE - Roue: %s", g_left_wheel.is_left_wheel ? "GAUCHE" : "DROITE");

                if (abs(g_left_wheel.target_ticks - g_left_wheel.current_ticks) <= abs(nb_decc_tick))
                {
                    g_state = DECC;
                }
                break; 

            case DECC :
                //X_LOG_TRACE("État: DECC");

                //X_LOG_TRACE("État: DECC - Roue: %s", g_left_wheel.is_left_wheel ? "GAUCHE" : "DROITE");
                mutexLock(&g_speed_mutex);
                g_common_target_speed -= step_decc;
                if (g_common_target_speed < MIN_SPEED_RAD_S) 
                {
                    g_common_target_speed = 0.0;

                    if (g_bCorrection)
                    {
                        g_state = CORR;
                    }
                    else
                    {
                        g_state = STOP;
                    }

                }
                mutexUnlock(&g_speed_mutex);
                break; 

            case CORR :
                //X_LOG_TRACE("État: CORR");

                if (abs(g_left_wheel.current_ticks - g_left_wheel.target_ticks) > CORRECTION_MARGIN_TICKS && !g_left_wheel.motion_finished) 
                {
                    // Appliquer une petite vitesse de correction
                    double correction = (g_left_wheel.current_ticks - g_left_wheel.target_ticks > 0) ? -CORRECTION_SPEED : CORRECTION_SPEED;
                    motor_control_set_left_speed(correction);
                } 
                else if (!(abs(g_left_wheel.current_ticks - g_left_wheel.target_ticks) > CORRECTION_MARGIN_TICKS) && !g_left_wheel.motion_finished) 
                {
                    // Si la correction est terminée, arrêter la roue gauche
                    motor_control_set_left_speed(0.0);
                    g_left_wheel.motion_finished = true;
                }

                if (abs(g_right_wheel.current_ticks - g_right_wheel.target_ticks) > CORRECTION_MARGIN_TICKS && !g_right_wheel.motion_finished) 
                {
                    // Appliquer une petite vitesse de correction
                    double correction = (g_right_wheel.current_ticks - g_right_wheel.target_ticks > 0) ? -CORRECTION_SPEED : CORRECTION_SPEED;
                    motor_control_set_right_speed(correction);
                } 
                else if (!(abs(g_right_wheel.current_ticks - g_right_wheel.target_ticks) > CORRECTION_MARGIN_TICKS) && !g_right_wheel.motion_finished) 
                {
                    // Si la correction est terminée, arrêter la roue droite
                    motor_control_set_right_speed(0.0);
                    g_right_wheel.motion_finished = true;
                }

                if(g_left_wheel.motion_finished && g_right_wheel.motion_finished)
                {
                    g_state = WAIT;
                }
                break; 

            case STOP:
                //X_LOG_TRACE("État: STOP");

                //X_LOG_TRACE("État: STOP - Roue: %s", control->is_left_wheel ? "GAUCHE" : "DROITE");

                if(g_left_wheel.motion_finished && g_right_wheel.motion_finished)
                {
                    g_state = WAIT;
                }
                else if (!g_left_wheel.motion_finished)
                {
                    // Si la roue gauche n'est pas terminée, arrêter la vitesse de la roue gauche
                    motor_control_set_left_speed(0.0);
                    g_left_wheel.motion_finished = true;
                    g_left_wheel.target_ticks = g_left_wheel.current_ticks;
                }
                else if (!g_right_wheel.motion_finished)
                {
                    // Si la roue droite n'est pas terminée, arrêter la vitesse de la roue droite
                    motor_control_set_right_speed(0.0);
                    g_right_wheel.motion_finished = true;
                    g_right_wheel.target_ticks = g_right_wheel.current_ticks;
                }

                break; 
        }

        // Appliquer la vitesse au moteur avec le signe approprié selon le type de mouvement
        if (g_state != CORR && g_state != STOP ) {  // Ne pas appliquer la vitesse pendant la phase de correction
            mutexLock(&g_speed_mutex);
            double wheel_speed = g_common_target_speed;
            mutexUnlock(&g_speed_mutex);
            
            switch (g_current_move_type) {
                case FORWARD:
                    right_wheel_speed = wheel_speed;
                    left_wheel_speed = wheel_speed;
                    break;
                    
                case LEFT:
                    right_wheel_speed = wheel_speed;
                    left_wheel_speed = -wheel_speed;
                    break;
                    
                case RIGHT:
                    right_wheel_speed = -wheel_speed;
                    left_wheel_speed = wheel_speed;
                    break;
            }
            motor_control_set_left_speed(left_wheel_speed);
            motor_control_set_right_speed(right_wheel_speed);
        }

        //TODO reset encoder values after limit reached
        

<<<<<<< HEAD
        mutexUnlock(&control->mutex);
=======
        mutexUnlock(&g_left_wheel.mutex);
        mutexUnlock(&g_right_wheel.mutex);
>>>>>>> ceb8fe10
        xTimerDelay(REGULATION_PERIOD_MS);
    }

    return (void*)OS_TASK_EXIT_SUCCESS;
}

static void wheel_position_control_init(wheel_position_control_t* control) 
{
    if (!control)
        return;

    // Initialiser les valeurs
    control->current_ticks = 0;
    control->target_ticks = 0;
    control->current_speed = 0.0;
    control->target_speed = 0.0;
    control->max_speed = 0.0;
    control->motion_finished = true;
    control->should_stop = false;
    control->running = false;

    // Initialiser le mutex
    if (mutexCreate(&control->mutex) != MUTEX_OK)
    {
        // X_LOG_TRACE("Échec de la création du mutex de contrôle de position de roue");
        return;
    }

    // Initialiser la tâche
    osTaskInit(&control->task);
    control->task.t_ptTask = wheel_position_control_task;

    // Créer la tâche
    int result = osTaskCreate(&control->task);
    if (result != OS_TASK_SUCCESS)
    {
        // X_LOG_TRACE("Échec de la création de la tâche de contrôle de position de roue");
        mutexDestroy(&control->mutex);
        return;
    }

    control->running = true;
    // X_LOG_TRACE("Tâche de contrôle de position de roue initialisée avec succès");
}

static void wheel_position_control_shutdown(wheel_position_control_t *control)
{
    if (!control)
        return;

    control->running = false;
    osTaskStop(&control->task, 2); // Attendre max 2 secondes
    osTaskWait(&control->task, NULL);
    mutexDestroy(&control->mutex);
}


// --- Fonctions publiques ---

bool position_control_is_motion_finished(void)
{
<<<<<<< HEAD
    if (!g_initialized) return true;
=======
    if (!g_initialized) return false;
>>>>>>> ceb8fe10

    bool finished = false;
    mutexLock(&g_left_wheel.mutex);
    mutexLock(&g_right_wheel.mutex);
    finished = g_left_wheel.motion_finished && g_right_wheel.motion_finished && (g_state == WAIT);
    mutexUnlock(&g_right_wheel.mutex);
    mutexUnlock(&g_left_wheel.mutex);
    return finished;
}

int32_t position_control_advance(int32_t distance_mm, float speed_rad_s_max)
{
    if (!g_initialized) return POSITION_NOT_INITIALIZED;
    int32_t distance_patch = (int32_t)((double)distance_mm * 0.909);

    // Convertir la distance en ticks d'encodeur
    int32_t target_ticks = distance_to_ticks(distance_patch);
    
    mutexLock(&g_left_wheel.mutex);
    mutexLock(&g_right_wheel.mutex);

    // Obtenir les positions actuelles des encodeurs
    int32_t encoder_values[2] = {0, 0};
    GetMotorEncoderValues(encoder_values);

    // Définir les cibles pour les deux roues
    g_left_wheel.current_ticks = encoder_values[0];
    g_right_wheel.current_ticks = encoder_values[1];
    g_left_wheel.target_ticks = g_left_wheel.current_ticks + target_ticks;
    g_right_wheel.target_ticks = g_right_wheel.current_ticks + target_ticks;
    g_left_wheel.max_speed = speed_rad_s_max;
    g_right_wheel.max_speed = speed_rad_s_max;
    g_left_wheel.motion_finished = false;
    g_right_wheel.motion_finished = false;
    g_left_wheel.should_stop = false;
    g_right_wheel.should_stop = false;

    // Définir le type de mouvement
    g_current_move_type = FORWARD;

    mutexUnlock(&g_right_wheel.mutex);
    mutexUnlock(&g_left_wheel.mutex);
    return POSITION_OK;
}

int32_t position_control_turn(float angle_rad, float speed_rad_s_max)
{
    if (!g_initialized)
        return POSITION_NOT_INITIALIZED;

    // Convertir l'angle en ticks d'encodeur
    int32_t target_ticks = angle_to_ticks(angle_rad);

    mutexLock(&g_left_wheel.mutex);
    mutexLock(&g_right_wheel.mutex);

    // Obtenir les positions actuelles des encodeurs
    int32_t encoder_values[2] = {0, 0};
    GetMotorEncoderValues(encoder_values);

    // Définir les cibles pour les deux roues
    g_left_wheel.current_ticks = encoder_values[0];
    g_right_wheel.current_ticks = encoder_values[1];

    g_left_wheel.target_ticks = g_left_wheel.current_ticks - target_ticks;
    g_right_wheel.target_ticks = g_right_wheel.current_ticks + target_ticks;
    // Si angle négatif = tourner à gauche
    // Si angle positif = tourner à droite
    if (angle_rad > 0)
    {
        // Tourner à gauche : roue gauche en arrière, roue droite en avant
        g_current_move_type = LEFT;
    }
    else
    {
        // Tourner à droite : roue gauche en avant, roue droite en arrière
        g_current_move_type = RIGHT;
    }

    g_left_wheel.max_speed = speed_rad_s_max;
    g_right_wheel.max_speed = speed_rad_s_max;
    g_left_wheel.motion_finished = false;
    g_right_wheel.motion_finished = false;
    g_left_wheel.should_stop = false;
    g_right_wheel.should_stop = false;

    mutexUnlock(&g_right_wheel.mutex);
    mutexUnlock(&g_left_wheel.mutex);
    return POSITION_OK;
}

int32_t position_control_stop(void)
{
    if (!g_initialized) return POSITION_NOT_INITIALIZED;

    mutexLock(&g_left_wheel.mutex);
    mutexLock(&g_right_wheel.mutex);

    g_left_wheel.should_stop = true;
    g_right_wheel.should_stop = true;

    mutexUnlock(&g_right_wheel.mutex);
    mutexUnlock(&g_left_wheel.mutex);
<<<<<<< HEAD

    mutexLock(&g_speed_mutex);
    g_common_target_speed = 0.0;
    mutexUnlock(&g_speed_mutex);

    return 0;
=======
    
    return POSITION_OK;
>>>>>>> ceb8fe10
}

int32_t position_control_get_position(Position_t *position)
{
    if (!position) return POSITION_INVALID_PARAM;
    
    mutexLock(&g_position_mutex);
    *position = g_robot_position;
    mutexUnlock(&g_position_mutex);

    return POSITION_OK;
}

int32_t position_control_init(void)
{
    if (g_initialized)
    {
        return POSITION_OK;
    }

    // Initialiser le mutex de position
    if (mutexCreate(&g_position_mutex) != MUTEX_OK)
    {
        return POSITION_MUTEX_ERROR;
    }

    // Initialiser le mutex de vitesse
    if (mutexCreate(&g_speed_mutex) != MUTEX_OK)
    {
        mutexDestroy(&g_position_mutex);
        return POSITION_MUTEX_ERROR;
    }

    // Initialiser d'abord le contrôle moteur
    int16_t motor_init_result = motor_control_init();
    if (motor_init_result != 0)
    {
        mutexDestroy(&g_position_mutex);
        mutexDestroy(&g_speed_mutex);
        return POSITION_MOTOR_ERROR;
    }

    // Initialiser les deux contrôleurs de roue
    wheel_position_control_init(&g_left_wheel);
    wheel_position_control_init(&g_right_wheel);
    
    g_initialized = true;
    return POSITION_OK;
}

int32_t position_control_shutdown(void)
{
    if (!g_initialized)
    {
        // X_LOG_TRACE("Contrôle de position non initialisé, rien à arrêter");
        return 0;
    }

    // X_LOG_TRACE("Arrêt du contrôle de position");

    // Arrêter les contrôleurs de roue
    wheel_position_control_shutdown(&g_left_wheel);
    wheel_position_control_shutdown(&g_right_wheel);

    // Arrêter le contrôle moteur
    motor_control_shutdown();
    // X_LOG_TRACE("Arrêt du contrôle moteur terminé");

    // Nettoyer les mutex
    mutexDestroy(&g_position_mutex);
    mutexDestroy(&g_speed_mutex);

    g_initialized = false;
    // X_LOG_TRACE("Arrêt du contrôle de position terminé");
    return 0;
}

// --- Fin du fichier ---<|MERGE_RESOLUTION|>--- conflicted
+++ resolved
@@ -17,11 +17,7 @@
 bool g_bCorrection = true;
 
 // Variable de position globale
-<<<<<<< HEAD
-static Position_t g_robot_position = {200, 200, 0.0};
-=======
 static Position_t g_robot_position = {0, 0, 0.0};
->>>>>>> ceb8fe10
 static xOsMutexCtx g_position_mutex;
 
 // Structure de contrôle de position pour chaque roue
@@ -164,14 +160,9 @@
     GetMotorEncoderValues(encoder_values);
     prev_left_ticks = encoder_values[0];
     prev_right_ticks = encoder_values[1];
-<<<<<<< HEAD
-
-    while (control->running) 
-=======
     
 
     while (1)//(atomic_load(&self->a_iStopFlag) == OS_TASK_SECURE_FLAG)//(control->running) 
->>>>>>> ceb8fe10
     {
 
         // Obtenir les positions actuelles des encodeurs
@@ -404,12 +395,8 @@
         //TODO reset encoder values after limit reached
         
 
-<<<<<<< HEAD
-        mutexUnlock(&control->mutex);
-=======
         mutexUnlock(&g_left_wheel.mutex);
         mutexUnlock(&g_right_wheel.mutex);
->>>>>>> ceb8fe10
         xTimerDelay(REGULATION_PERIOD_MS);
     }
 
@@ -471,11 +458,7 @@
 
 bool position_control_is_motion_finished(void)
 {
-<<<<<<< HEAD
-    if (!g_initialized) return true;
-=======
     if (!g_initialized) return false;
->>>>>>> ceb8fe10
 
     bool finished = false;
     mutexLock(&g_left_wheel.mutex);
@@ -579,17 +562,8 @@
 
     mutexUnlock(&g_right_wheel.mutex);
     mutexUnlock(&g_left_wheel.mutex);
-<<<<<<< HEAD
-
-    mutexLock(&g_speed_mutex);
-    g_common_target_speed = 0.0;
-    mutexUnlock(&g_speed_mutex);
-
-    return 0;
-=======
     
     return POSITION_OK;
->>>>>>> ceb8fe10
 }
 
 int32_t position_control_get_position(Position_t *position)
