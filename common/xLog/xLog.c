////////////////////////////////////////////////////////////
//  log source file
//  implements log functions
//
// general discloser: copy or share the file is forbidden
// Written : 12/01/2025
// Intellectual property of Christophe Benedetti
////////////////////////////////////////////////////////////

#include "xLog.h"
#include "xAssert.h"
#include "xOsHorodateur.h"
#include "xOsMemory.h"
#include "xOsMutex.h"

#include <ctype.h>
#include <errno.h>
#include <fcntl.h>
#include <libgen.h>
#include <limits.h>
#include <stdarg.h>
#include <stdatomic.h>
#include <stdio.h>
#include <string.h>
#include <sys/stat.h>
#include <unistd.h>

// Logger state
typedef enum
{
    XOS_LOG_STATE_UNINITIALIZED = 0x0,
    XOS_LOG_STATE_INITIALIZED = 0x1
} t_logState;

// Logger context
static t_logCtx s_tLogConfig = {0};
static xOsMutexCtx s_tLogMutex;
static FILE *s_ptLogFile = NULL;

// Atomic log state with explicit initialization for better performance
static atomic_int s_eLogState = ATOMIC_VAR_INIT(XOS_LOG_STATE_UNINITIALIZED);

// Forward declarations of secure helper functions
static bool isValidLogFileName(const char *p_pcFileName);
static int secureOpenLogFile(const char *p_pcPath, FILE **p_ppFile);
static void sanitizeLogContent(char *p_pcContent, size_t p_iMaxSize);
static int xLogGetExecutablePath(char *p_pcExecutablePath, size_t p_iSize);

////////////////////////////////////////////////////////////
/// xLogInit
////////////////////////////////////////////////////////////
int xLogInit(t_logCtx *p_ptConfig)
{
    // Single dereference rule - validate once and store
    if (p_ptConfig == NULL)
    {
        return XOS_LOG_INVALID;
    }

    // Store dereferenced values once for security
    const bool l_bLogToFile = p_ptConfig->t_bLogToFile;
    const bool l_bLogToConsole = p_ptConfig->t_bLogToConsole;

    // Fixed bounds buffers
    char l_cConfigPath[XOS_LOG_PATH_SIZE] = {0};
    snprintf(l_cConfigPath, sizeof(l_cConfigPath), "%s", p_ptConfig->t_cLogPath);

    // Early return if already initialized - use acquire ordering for proper synchronization
    if (atomic_load_explicit(&s_eLogState, memory_order_acquire) == XOS_LOG_STATE_INITIALIZED)
    {
        return XOS_LOG_OK;
    }

    // Create mutex
    int l_iRet = mutexCreate(&s_tLogMutex);
    if (l_iRet != (int)MUTEX_OK)
    {
        return XOS_LOG_MUTEX_ERROR;
    }

    // Lock mutex for initialization
    l_iRet = mutexLock(&s_tLogMutex);
    if (l_iRet != (int)MUTEX_OK)
    {
        mutexDestroy(&s_tLogMutex);
        return XOS_LOG_MUTEX_ERROR;
    }

    // Double-check after acquiring lock - use relaxed ordering within mutex protection
    if (atomic_load_explicit(&s_eLogState, memory_order_relaxed) == XOS_LOG_STATE_INITIALIZED)
    {
        mutexUnlock(&s_tLogMutex);
        return XOS_LOG_OK;
    }

    // Clear and copy configuration securely with fixed bounds
    XOS_MEMORY_SANITIZE(&s_tLogConfig, sizeof(s_tLogConfig));
    s_tLogConfig.t_bLogToFile = l_bLogToFile;
    s_tLogConfig.t_bLogToConsole = l_bLogToConsole;
    strncpy(s_tLogConfig.t_cLogPath, l_cConfigPath, sizeof(s_tLogConfig.t_cLogPath) - 1);
    s_tLogConfig.t_cLogPath[sizeof(s_tLogConfig.t_cLogPath) - 1] = '\0';

    // Always construct full path when logging to file
    if (s_tLogConfig.t_bLogToFile)
    {
        // Fixed bounds buffers
        char l_cExecutablePath[XOS_LOG_TEMP_BUFFER_SIZE] = {0};
        char l_cFullLogPath[XOS_LOG_PATH_SIZE] = {0};
        char l_cOriginalFileName[XOS_LOG_MAX_FILENAME_SIZE] = {0};
<<<<<<< HEAD
        
        // Copy original filename with fixed bounds
        snprintf(l_cOriginalFileName, sizeof(l_cOriginalFileName), "%s", l_cConfigPath);
        
=======

        // Check if the config path is too long for our filename buffer
        size_t l_iConfigPathLen = strlen(l_cConfigPath);
        if (l_iConfigPathLen >= sizeof(l_cOriginalFileName))
        {
            // Log filename too long - cannot use X_LOG_TRACE here as logging is not initialized yet
            XOS_MEMORY_SANITIZE(&s_tLogConfig, sizeof(s_tLogConfig));
            mutexUnlock(&s_tLogMutex);
            mutexDestroy(&s_tLogMutex);
            return XOS_LOG_SECURITY_ERROR;
        }

        // Copy original filename with fixed bounds - use strncpy for safety
        strncpy(l_cOriginalFileName, l_cConfigPath, sizeof(l_cOriginalFileName) - 1);
        l_cOriginalFileName[sizeof(l_cOriginalFileName) - 1] = '\0';

>>>>>>> a3f23953
        // Validate filename security
        if (!isValidLogFileName(l_cOriginalFileName))
        {
            XOS_MEMORY_SANITIZE(&s_tLogConfig, sizeof(s_tLogConfig));
            XOS_MEMORY_SANITIZE(l_cOriginalFileName, sizeof(l_cOriginalFileName));
            mutexUnlock(&s_tLogMutex);
            mutexDestroy(&s_tLogMutex);
            return XOS_LOG_SECURITY_ERROR;
        }

        // Get executable directory
        int l_iPathRet = xLogGetExecutablePath(l_cExecutablePath, sizeof(l_cExecutablePath));
        if (l_iPathRet < 0)
        {
            // Fallback to current directory
            strncpy(l_cExecutablePath, ".", sizeof(l_cExecutablePath) - 1);
            l_cExecutablePath[sizeof(l_cExecutablePath) - 1] = '\0';
        }

        // Construct full path securely with fixed bounds
        int l_iSnprintfRet
            = snprintf(l_cFullLogPath, sizeof(l_cFullLogPath), "%s/%s", l_cExecutablePath, l_cOriginalFileName);

        // Check for formatting errors or truncation
        if (l_iSnprintfRet < 0 || l_iSnprintfRet >= (int)sizeof(l_cFullLogPath))
        {
            // Full log path too long - cannot use X_LOG_TRACE here as logging is not initialized yet
            XOS_MEMORY_SANITIZE(&s_tLogConfig, sizeof(s_tLogConfig));
            XOS_MEMORY_SANITIZE(l_cOriginalFileName, sizeof(l_cOriginalFileName));
            XOS_MEMORY_SANITIZE(l_cExecutablePath, sizeof(l_cExecutablePath));
            XOS_MEMORY_SANITIZE(l_cFullLogPath, sizeof(l_cFullLogPath));
            mutexUnlock(&s_tLogMutex);
            mutexDestroy(&s_tLogMutex);
            return XOS_LOG_ERROR;
        }

        // Copy the constructed path back to config
        strncpy(s_tLogConfig.t_cLogPath, l_cFullLogPath, sizeof(s_tLogConfig.t_cLogPath) - 1);
        s_tLogConfig.t_cLogPath[sizeof(s_tLogConfig.t_cLogPath) - 1] = '\0';

        // Clear sensitive temporary data
        XOS_MEMORY_SANITIZE(l_cOriginalFileName, sizeof(l_cOriginalFileName));
        XOS_MEMORY_SANITIZE(l_cExecutablePath, sizeof(l_cExecutablePath));
        XOS_MEMORY_SANITIZE(l_cFullLogPath, sizeof(l_cFullLogPath));
    }

    // Open log file securely if needed
    if (s_tLogConfig.t_bLogToFile)
    {
        if (s_tLogConfig.t_cLogPath[0] == '\0')
        {
            XOS_MEMORY_SANITIZE(&s_tLogConfig, sizeof(s_tLogConfig));
            mutexUnlock(&s_tLogMutex);
            mutexDestroy(&s_tLogMutex);
            return XOS_LOG_INVALID;
        }

        l_iRet = secureOpenLogFile(s_tLogConfig.t_cLogPath, &s_ptLogFile);
        if (l_iRet != XOS_LOG_OK)
        {
            XOS_MEMORY_SANITIZE(&s_tLogConfig, sizeof(s_tLogConfig));
            mutexUnlock(&s_tLogMutex);
            mutexDestroy(&s_tLogMutex);
            return l_iRet;
        }
    }

    // Mark as initialized
    atomic_store_explicit(&s_eLogState, XOS_LOG_STATE_INITIALIZED, memory_order_release);
    mutexUnlock(&s_tLogMutex);

    return XOS_LOG_OK;
}

////////////////////////////////////////////////////////////
/// xLogWrite
////////////////////////////////////////////////////////////
int xLogWrite(const char *p_ptkcFile, uint32_t p_ulLine, const char *p_ptkcFormat, ...)
{
    // Single dereference rule - validate once and store
    if (p_ptkcFormat == NULL)
    {
        return XOS_LOG_INVALID;
    }

    // Store dereferenced values once for security
    const uint32_t l_ulLineNumber = p_ulLine;

    // Fixed bounds buffer for format string copy
    char l_cFormatCopy[XOS_LOG_MSG_SIZE] = {0};
    strncpy(l_cFormatCopy, p_ptkcFormat, sizeof(l_cFormatCopy) - 1);
    l_cFormatCopy[sizeof(l_cFormatCopy) - 1] = '\0';

    // Cache log state check with acquire ordering - early return optimization
    int l_iLogState = atomic_load_explicit(&s_eLogState, memory_order_acquire);
    if (l_iLogState != XOS_LOG_STATE_INITIALIZED)
    {
        return XOS_LOG_NOT_INIT;
    }

    char l_cTimestamp[XOS_LOG_TIMESTAMP_SIZE] = {0};
    char l_cUserMsg[XOS_LOG_MSG_SIZE] = {0};
    char l_cFullMsg[XOS_LOG_FULL_MSG_SIZE] = {0};
    char l_cSafeFileName[XOS_LOG_BASENAME_SIZE] = {0};

    const char *l_pcTimestampPtr = xHorodateurGetString();
    if (l_pcTimestampPtr != NULL)
    {
        strncpy(l_cTimestamp, l_pcTimestampPtr, sizeof(l_cTimestamp) - 1);
        l_cTimestamp[sizeof(l_cTimestamp) - 1] = '\0';
    }
    else
    {
        strncpy(l_cTimestamp, "UnknownTime", sizeof(l_cTimestamp) - 1);
        l_cTimestamp[sizeof(l_cTimestamp) - 1] = '\0';
    }

    if (p_ptkcFile != NULL)
    {
        char l_cFileCopy[XOS_LOG_PATH_SIZE] = {0};
        strncpy(l_cFileCopy, p_ptkcFile, sizeof(l_cFileCopy) - 1);
        l_cFileCopy[sizeof(l_cFileCopy) - 1] = '\0';

        const char *l_pcBaseName = l_cFileCopy;
        const char *l_pcForwardSlashPtr = strrchr(l_cFileCopy, '/');
        if (l_pcForwardSlashPtr != NULL)
        {
            l_pcBaseName = l_pcForwardSlashPtr + 1;
        }
        else
        {
            const char *l_pcBackSlashPtr = strrchr(l_cFileCopy, '\\');
            if (l_pcBackSlashPtr != NULL)
            {
                l_pcBaseName = l_pcBackSlashPtr + 1;
            }
        }

        // Copy basename securely with fixed bounds
        strncpy(l_cSafeFileName, l_pcBaseName, sizeof(l_cSafeFileName) - 1);
        l_cSafeFileName[sizeof(l_cSafeFileName) - 1] = '\0';

        // Sanitize filename to prevent log injection
        sanitizeLogContent(l_cSafeFileName, sizeof(l_cSafeFileName));

        // Clear temporary file copy
        XOS_MEMORY_SANITIZE(l_cFileCopy, sizeof(l_cFileCopy));
    }
    else
    {
        strncpy(l_cSafeFileName, "UnknownFile", sizeof(l_cSafeFileName) - 1);
        l_cSafeFileName[sizeof(l_cSafeFileName) - 1] = '\0';
    }

    // Format user message securely with fixed bounds
    va_list args;
    va_start(args, p_ptkcFormat);
    int l_iVsnprintfRet = vsnprintf(l_cUserMsg, sizeof(l_cUserMsg) - 1, l_cFormatCopy, args);
    l_cUserMsg[sizeof(l_cUserMsg) - 1] = '\0';
    va_end(args);

    // Check for formatting errors
    if (l_iVsnprintfRet < 0)
    {
        strncpy(l_cUserMsg, "[FORMAT_ERROR]", sizeof(l_cUserMsg) - 1);
        l_cUserMsg[sizeof(l_cUserMsg) - 1] = '\0';
    }

    // Sanitize user message to prevent log injection
    sanitizeLogContent(l_cUserMsg, sizeof(l_cUserMsg));

    // Format complete log message with fixed bounds
    int l_iSnprintfRet = snprintf(
        l_cFullMsg, sizeof(l_cFullMsg) - 1, "%s | %s:%u | %s\n", l_cTimestamp, l_cSafeFileName, l_ulLineNumber, l_cUserMsg);
    l_cFullMsg[sizeof(l_cFullMsg) - 1] = '\0';

    // Check for formatting errors
    if (l_iSnprintfRet < 0)
    {
        // Clear sensitive data and return error
        XOS_MEMORY_SANITIZE(l_cUserMsg, sizeof(l_cUserMsg));
        XOS_MEMORY_SANITIZE(l_cFullMsg, sizeof(l_cFullMsg));
        XOS_MEMORY_SANITIZE(l_cFormatCopy, sizeof(l_cFormatCopy));
        return XOS_LOG_ERROR;
    }

    // Lock mutex for I/O operations
    int l_iRet = mutexLock(&s_tLogMutex);
    if (l_iRet != (int)MUTEX_OK)
    {
        XOS_MEMORY_SANITIZE(l_cUserMsg, sizeof(l_cUserMsg));
        XOS_MEMORY_SANITIZE(l_cFullMsg, sizeof(l_cFullMsg));
        XOS_MEMORY_SANITIZE(l_cFormatCopy, sizeof(l_cFormatCopy));
        return XOS_LOG_MUTEX_ERROR;
    }

    // Verify we're still initialized after lock - use cached state with relaxed check
    // Since we're within mutex protection and state was cached above, use relaxed ordering
    int l_iCurrentState = atomic_load_explicit(&s_eLogState, memory_order_relaxed);
    if (l_iCurrentState != XOS_LOG_STATE_INITIALIZED)
    {
        XOS_MEMORY_SANITIZE(l_cUserMsg, sizeof(l_cUserMsg));
        XOS_MEMORY_SANITIZE(l_cFullMsg, sizeof(l_cFullMsg));
        XOS_MEMORY_SANITIZE(l_cFormatCopy, sizeof(l_cFormatCopy));
        mutexUnlock(&s_tLogMutex);
        return XOS_LOG_NOT_INIT;
    }

    // Write to console if enabled (single dereference of config)
    const bool l_bLogToConsole = s_tLogConfig.t_bLogToConsole;
    if (l_bLogToConsole)
    {
        if (fputs(l_cFullMsg, stdout) == EOF || fflush(stdout) == EOF)
        {
            // Console write failed, but continue with file logging
        }
    }

    // Write to file if enabled (single dereference of config)
    const bool l_bLogToFile = s_tLogConfig.t_bLogToFile;
    if (l_bLogToFile && s_ptLogFile != NULL)
    {
        if (fputs(l_cFullMsg, s_ptLogFile) == EOF || fflush(s_ptLogFile) == EOF)
        {
            // File write failed
            l_iRet = XOS_LOG_ERROR;
        }
    }

    // Clear sensitive data before unlocking
    XOS_MEMORY_SANITIZE(l_cUserMsg, sizeof(l_cUserMsg));
    XOS_MEMORY_SANITIZE(l_cFullMsg, sizeof(l_cFullMsg));
    XOS_MEMORY_SANITIZE(l_cFormatCopy, sizeof(l_cFormatCopy));

    mutexUnlock(&s_tLogMutex);
    return (l_iRet == (int)MUTEX_OK) ? XOS_LOG_OK : l_iRet;
}

////////////////////////////////////////////////////////////
/// xLogClose
////////////////////////////////////////////////////////////
int xLogClose(void)
{
    // Early return if not initialized
    if (atomic_load_explicit(&s_eLogState, memory_order_acquire) != XOS_LOG_STATE_INITIALIZED)
    {
        return XOS_LOG_NOT_INIT;
    }

    // Lock mutex for shutdown
    int l_iRet = mutexLock(&s_tLogMutex);
    if (l_iRet != (int)MUTEX_OK)
    {
        return XOS_LOG_MUTEX_ERROR;
    }

    // Double-check after acquiring lock
    if (atomic_load_explicit(&s_eLogState, memory_order_acquire) != XOS_LOG_STATE_INITIALIZED)
    {
        mutexUnlock(&s_tLogMutex);
        return XOS_LOG_NOT_INIT;
    }

    // Close log file if open
    if (s_ptLogFile != NULL)
    {
        // Flush any remaining data before closing
        if (fflush(s_ptLogFile) == EOF)
        {
            // Flush failed, but continue with cleanup
        }

        if (fclose(s_ptLogFile) == EOF)
        {
            // Close failed, but continue with cleanup
        }

        s_ptLogFile = NULL;
    }

    // Mark as uninitialized first (prevents new logging operations)
    atomic_store_explicit(&s_eLogState, XOS_LOG_STATE_UNINITIALIZED, memory_order_release);

    // Securely clear configuration data
    XOS_MEMORY_SANITIZE(&s_tLogConfig, sizeof(s_tLogConfig));

    // Release mutex and destroy it
    mutexUnlock(&s_tLogMutex);
    mutexDestroy(&s_tLogMutex);

    return XOS_LOG_OK;
}

////////////////////////////////////////////////////////////
/// xLogGetExecutablePath
////////////////////////////////////////////////////////////
static int xLogGetExecutablePath(char *p_pcExecutablePath, size_t p_iSize)
{
    // Input validation with fixed bounds
    if (p_pcExecutablePath == NULL || p_iSize == 0 || p_iSize > XOS_LOG_TEMP_BUFFER_SIZE)
    {
        return -1;
    }

    // Initialize output buffer
    XOS_MEMORY_SANITIZE(p_pcExecutablePath, p_iSize);

    // Fixed bounds buffers
    char l_cExePath[XOS_LOG_TEMP_BUFFER_SIZE] = {0};
    char l_cExePathCopy[XOS_LOG_TEMP_BUFFER_SIZE] = {0};

    ssize_t l_lPathLen = readlink("/proc/self/exe", l_cExePath, sizeof(l_cExePath) - 1);
    if (l_lPathLen == -1 || l_lPathLen == 0)
    {
        XOS_MEMORY_SANITIZE(l_cExePath, sizeof(l_cExePath));
        return -1;
    }

    // Ensure null termination
    l_cExePath[l_lPathLen] = '\0';

    // Create a copy for dirname with secure copy
    strncpy(l_cExePathCopy, l_cExePath, sizeof(l_cExePathCopy) - 1);
    l_cExePathCopy[sizeof(l_cExePathCopy) - 1] = '\0';

    // Get directory path of executable - single dereference
    char *l_pcDirPathPtr = dirname(l_cExePathCopy);
    if (l_pcDirPathPtr == NULL)
    {
        XOS_MEMORY_SANITIZE(l_cExePath, sizeof(l_cExePath));
        XOS_MEMORY_SANITIZE(l_cExePathCopy, sizeof(l_cExePathCopy));
        return -1;
    }

    // Check output buffer size - store length once
    size_t l_iDirLen = strlen(l_pcDirPathPtr);
    if (l_iDirLen >= p_iSize)
    {
        XOS_MEMORY_SANITIZE(l_cExePath, sizeof(l_cExePath));
        XOS_MEMORY_SANITIZE(l_cExePathCopy, sizeof(l_cExePathCopy));
        return -1; // Buffer too small
    }

    // Copy directory path to output buffer securely
    strncpy(p_pcExecutablePath, l_pcDirPathPtr, p_iSize - 1);
    p_pcExecutablePath[p_iSize - 1] = '\0';

    // Clear sensitive temporary data
    XOS_MEMORY_SANITIZE(l_cExePath, sizeof(l_cExePath));
    XOS_MEMORY_SANITIZE(l_cExePathCopy, sizeof(l_cExePathCopy));

    return (int)l_iDirLen;
}

////////////////////////////////////////////////////////////
/// Secure helper functions
////////////////////////////////////////////////////////////

// Validate log filename - prevent path traversal attacks
static bool isValidLogFileName(const char *p_pcFileName)
{
    // Single dereference rule - validate and store once
    if (p_pcFileName == NULL)
    {
        return false;
    }

    // Store filename pointer once for security
    const char *l_pcFilenamePtr = p_pcFileName;
    size_t l_iLen = strlen(l_pcFilenamePtr);
    if (l_iLen == 0 || l_iLen >= XOS_LOG_MAX_FILENAME_SIZE)
    {
        return false;
    }

    // Check for path traversal attempts - single dereference per call
    if (strstr(l_pcFilenamePtr, "..") != NULL || strstr(l_pcFilenamePtr, "/") != NULL
        || strstr(l_pcFilenamePtr, "\\") != NULL)
    {
        return false;
    }

    // Check for valid characters only - single dereference with local copy
    for (size_t i = 0; i < l_iLen; i++)
    {
        char c = l_pcFilenamePtr[i];
        if (!isalnum(c) && c != '.' && c != '_' && c != '-')
        {
            return false;
        }
    }

    // Ensure it doesn't start with a dot - single dereference
    char l_cFirstChar = l_pcFilenamePtr[0];
    if (l_cFirstChar == '.')
    {
        return false;
    }

    return true;
}

// Securely open log file with proper permissions
static int secureOpenLogFile(const char *p_pcPath, FILE **p_ppFile)
{
    // Single dereference rule - validate pointers once
    if (p_pcPath == NULL || p_ppFile == NULL)
    {
        return XOS_LOG_INVALID;
    }

    // Store path pointer once for security
    const char *l_pcPathPtr = p_pcPath;

    // Open with restricted permissions (owner read/write only)
    int l_iFd = open(l_pcPathPtr, O_WRONLY | O_CREAT | O_TRUNC | O_NOFOLLOW, S_IRUSR | S_IWUSR);
    if (l_iFd == -1)
    {
        return XOS_LOG_ERROR;
    }

    // Convert file descriptor to FILE* - single dereference
    FILE *l_pFile = fdopen(l_iFd, "w");
    if (l_pFile == NULL)
    {
        close(l_iFd);
        return XOS_LOG_ERROR;
    }

    // Store result with single dereference
    *p_ppFile = l_pFile;

    return XOS_LOG_OK;
}

// Sanitize log content to prevent log injection
static void sanitizeLogContent(char *p_pcContent, size_t p_iMaxSize)
{
    // Single dereference rule - validate pointer once
    if (p_pcContent == NULL || p_iMaxSize == 0)
    {
        return;
    }

    // Store content pointer once for security
    char *l_pcContentPtr = p_pcContent;

    for (size_t i = 0; i < p_iMaxSize && l_pcContentPtr[i] != '\0'; i++)
    {
        char c = l_pcContentPtr[i];

        // Replace control characters (except tab and space) with underscore
        if ((c < 0x20 && c != '\t') || c == 0x7F)
        {
            l_pcContentPtr[i] = '_';
        }
        // Replace potential log injection characters
        else if (c == '\r' || c == '\n')
        {
            l_pcContentPtr[i] = '_';
        }
    }
}<|MERGE_RESOLUTION|>--- conflicted
+++ resolved
@@ -107,12 +107,6 @@
         char l_cExecutablePath[XOS_LOG_TEMP_BUFFER_SIZE] = {0};
         char l_cFullLogPath[XOS_LOG_PATH_SIZE] = {0};
         char l_cOriginalFileName[XOS_LOG_MAX_FILENAME_SIZE] = {0};
-<<<<<<< HEAD
-        
-        // Copy original filename with fixed bounds
-        snprintf(l_cOriginalFileName, sizeof(l_cOriginalFileName), "%s", l_cConfigPath);
-        
-=======
 
         // Check if the config path is too long for our filename buffer
         size_t l_iConfigPathLen = strlen(l_cConfigPath);
@@ -129,7 +123,6 @@
         strncpy(l_cOriginalFileName, l_cConfigPath, sizeof(l_cOriginalFileName) - 1);
         l_cOriginalFileName[sizeof(l_cOriginalFileName) - 1] = '\0';
 
->>>>>>> a3f23953
         // Validate filename security
         if (!isValidLogFileName(l_cOriginalFileName))
         {
